--- conflicted
+++ resolved
@@ -685,12 +685,9 @@
 Julien Miotte
 Andrii V. Mishkovskyi
 Dom Mitchell
-<<<<<<< HEAD
 Dustin J. Mitchell
 Zubin Mithra
-=======
 Florian Mladitsch
->>>>>>> df723e1e
 Doug Moen
 The Dragon De Monsyne
 Skip Montanaro
