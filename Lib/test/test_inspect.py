import builtins
import collections
import datetime
import functools
import importlib
import inspect
import io
import linecache
import os
from os.path import normcase
import _pickle
import pickle
import re
import shutil
import sys
import types
import textwrap
import unicodedata
import unittest
import unittest.mock
import warnings

try:
    from concurrent.futures import ThreadPoolExecutor
except ImportError:
    ThreadPoolExecutor = None

from test.support import run_unittest, TESTFN, DirsOnSysPath, cpython_only
from test.support import MISSING_C_DOCSTRINGS, cpython_only
from test.support.script_helper import assert_python_ok, assert_python_failure
from test import inspect_fodder as mod
from test import inspect_fodder2 as mod2

from test.test_import import _ready_to_import


# Functions tested in this suite:
# ismodule, isclass, ismethod, isfunction, istraceback, isframe, iscode,
# isbuiltin, isroutine, isgenerator, isgeneratorfunction, getmembers,
# getdoc, getfile, getmodule, getsourcefile, getcomments, getsource,
# getclasstree, getargspec, getargvalues, formatargspec, formatargvalues,
# currentframe, stack, trace, isdatadescriptor

# NOTE: There are some additional tests relating to interaction with
#       zipimport in the test_zipimport_support test module.

modfile = mod.__file__
if modfile.endswith(('c', 'o')):
    modfile = modfile[:-1]

# Normalize file names: on Windows, the case of file names of compiled
# modules depends on the path used to start the python executable.
modfile = normcase(modfile)

def revise(filename, *args):
    return (normcase(filename),) + args

import builtins

git = mod.StupidGit()

class IsTestBase(unittest.TestCase):
    predicates = set([inspect.isbuiltin, inspect.isclass, inspect.iscode,
                      inspect.isframe, inspect.isfunction, inspect.ismethod,
                      inspect.ismodule, inspect.istraceback,
                      inspect.isgenerator, inspect.isgeneratorfunction,
                      inspect.iscoroutine, inspect.iscoroutinefunction])

    def istest(self, predicate, exp):
        obj = eval(exp)
        self.assertTrue(predicate(obj), '%s(%s)' % (predicate.__name__, exp))

        for other in self.predicates - set([predicate]):
            if (predicate == inspect.isgeneratorfunction or \
               predicate == inspect.iscoroutinefunction) and \
               other == inspect.isfunction:
                continue
            self.assertFalse(other(obj), 'not %s(%s)' % (other.__name__, exp))

def generator_function_example(self):
    for i in range(2):
        yield i

<<<<<<< HEAD
async def coroutine_function_example(self):
    return 'spam'

@types.coroutine
def gen_coroutine_function_example(self):
    yield
    return 'spam'
=======
class EqualsToAll:
    def __eq__(self, other):
        return True

class TestPredicates(IsTestBase):
    def test_sixteen(self):
        count = len([x for x in dir(inspect) if x.startswith('is')])
        # This test is here for remember you to update Doc/library/inspect.rst
        # which claims there are 16 such functions
        expected = 16
        err_msg = "There are %d (not %d) is* functions" % (count, expected)
        self.assertEqual(count, expected, err_msg)
>>>>>>> 3018cc49


class TestPredicates(IsTestBase):

    def test_excluding_predicates(self):
        global tb
        self.istest(inspect.isbuiltin, 'sys.exit')
        self.istest(inspect.isbuiltin, '[].append')
        self.istest(inspect.iscode, 'mod.spam.__code__')
        try:
            1/0
        except:
            tb = sys.exc_info()[2]
            self.istest(inspect.isframe, 'tb.tb_frame')
            self.istest(inspect.istraceback, 'tb')
            if hasattr(types, 'GetSetDescriptorType'):
                self.istest(inspect.isgetsetdescriptor,
                            'type(tb.tb_frame).f_locals')
            else:
                self.assertFalse(inspect.isgetsetdescriptor(type(tb.tb_frame).f_locals))
        finally:
            # Clear traceback and all the frames and local variables hanging to it.
            tb = None
        self.istest(inspect.isfunction, 'mod.spam')
        self.istest(inspect.isfunction, 'mod.StupidGit.abuse')
        self.istest(inspect.ismethod, 'git.argue')
        self.istest(inspect.ismodule, 'mod')
        self.istest(inspect.isdatadescriptor, 'collections.defaultdict.default_factory')
        self.istest(inspect.isgenerator, '(x for x in range(2))')
        self.istest(inspect.isgeneratorfunction, 'generator_function_example')

        with warnings.catch_warnings():
            warnings.simplefilter("ignore")
            self.istest(inspect.iscoroutine, 'coroutine_function_example(1)')
            self.istest(inspect.iscoroutinefunction, 'coroutine_function_example')

        if hasattr(types, 'MemberDescriptorType'):
            self.istest(inspect.ismemberdescriptor, 'datetime.timedelta.days')
        else:
            self.assertFalse(inspect.ismemberdescriptor(datetime.timedelta.days))

    def test_iscoroutine(self):
        gen_coro = gen_coroutine_function_example(1)
        coro = coroutine_function_example(1)

        self.assertFalse(
            inspect.iscoroutinefunction(gen_coroutine_function_example))
        self.assertFalse(inspect.iscoroutine(gen_coro))

        self.assertTrue(
            inspect.isgeneratorfunction(gen_coroutine_function_example))
        self.assertTrue(inspect.isgenerator(gen_coro))

        self.assertTrue(
            inspect.iscoroutinefunction(coroutine_function_example))
        self.assertTrue(inspect.iscoroutine(coro))

        self.assertFalse(
            inspect.isgeneratorfunction(coroutine_function_example))
        self.assertFalse(inspect.isgenerator(coro))

        coro.close(); gen_coro.close() # silence warnings

    def test_isawaitable(self):
        def gen(): yield
        self.assertFalse(inspect.isawaitable(gen()))

        coro = coroutine_function_example(1)
        gen_coro = gen_coroutine_function_example(1)

        self.assertTrue(inspect.isawaitable(coro))
        self.assertTrue(inspect.isawaitable(gen_coro))

        class Future:
            def __await__():
                pass
        self.assertTrue(inspect.isawaitable(Future()))
        self.assertFalse(inspect.isawaitable(Future))

        class NotFuture: pass
        not_fut = NotFuture()
        not_fut.__await__ = lambda: None
        self.assertFalse(inspect.isawaitable(not_fut))

        coro.close(); gen_coro.close() # silence warnings

    def test_isroutine(self):
        self.assertTrue(inspect.isroutine(mod.spam))
        self.assertTrue(inspect.isroutine([].count))

    def test_isclass(self):
        self.istest(inspect.isclass, 'mod.StupidGit')
        self.assertTrue(inspect.isclass(list))

        class CustomGetattr(object):
            def __getattr__(self, attr):
                return None
        self.assertFalse(inspect.isclass(CustomGetattr()))

    def test_get_slot_members(self):
        class C(object):
            __slots__ = ("a", "b")
        x = C()
        x.a = 42
        members = dict(inspect.getmembers(x))
        self.assertIn('a', members)
        self.assertNotIn('b', members)

    def test_isabstract(self):
        from abc import ABCMeta, abstractmethod

        class AbstractClassExample(metaclass=ABCMeta):

            @abstractmethod
            def foo(self):
                pass

        class ClassExample(AbstractClassExample):
            def foo(self):
                pass

        a = ClassExample()

        # Test general behaviour.
        self.assertTrue(inspect.isabstract(AbstractClassExample))
        self.assertFalse(inspect.isabstract(ClassExample))
        self.assertFalse(inspect.isabstract(a))
        self.assertFalse(inspect.isabstract(int))
        self.assertFalse(inspect.isabstract(5))


class TestInterpreterStack(IsTestBase):
    def __init__(self, *args, **kwargs):
        unittest.TestCase.__init__(self, *args, **kwargs)

        git.abuse(7, 8, 9)

    def test_abuse_done(self):
        self.istest(inspect.istraceback, 'git.ex[2]')
        self.istest(inspect.isframe, 'mod.fr')

    def test_stack(self):
        self.assertTrue(len(mod.st) >= 5)
        self.assertEqual(revise(*mod.st[0][1:]),
             (modfile, 16, 'eggs', ['    st = inspect.stack()\n'], 0))
        self.assertEqual(revise(*mod.st[1][1:]),
             (modfile, 9, 'spam', ['    eggs(b + d, c + f)\n'], 0))
        self.assertEqual(revise(*mod.st[2][1:]),
             (modfile, 43, 'argue', ['            spam(a, b, c)\n'], 0))
        self.assertEqual(revise(*mod.st[3][1:]),
             (modfile, 39, 'abuse', ['        self.argue(a, b, c)\n'], 0))
        # Test named tuple fields
        record = mod.st[0]
        self.assertIs(record.frame, mod.fr)
        self.assertEqual(record.lineno, 16)
        self.assertEqual(record.filename, mod.__file__)
        self.assertEqual(record.function, 'eggs')
        self.assertIn('inspect.stack()', record.code_context[0])
        self.assertEqual(record.index, 0)

    def test_trace(self):
        self.assertEqual(len(git.tr), 3)
        self.assertEqual(revise(*git.tr[0][1:]),
             (modfile, 43, 'argue', ['            spam(a, b, c)\n'], 0))
        self.assertEqual(revise(*git.tr[1][1:]),
             (modfile, 9, 'spam', ['    eggs(b + d, c + f)\n'], 0))
        self.assertEqual(revise(*git.tr[2][1:]),
             (modfile, 18, 'eggs', ['    q = y / 0\n'], 0))

    def test_frame(self):
        args, varargs, varkw, locals = inspect.getargvalues(mod.fr)
        self.assertEqual(args, ['x', 'y'])
        self.assertEqual(varargs, None)
        self.assertEqual(varkw, None)
        self.assertEqual(locals, {'x': 11, 'p': 11, 'y': 14})
        self.assertEqual(inspect.formatargvalues(args, varargs, varkw, locals),
                         '(x=11, y=14)')

    def test_previous_frame(self):
        args, varargs, varkw, locals = inspect.getargvalues(mod.fr.f_back)
        self.assertEqual(args, ['a', 'b', 'c', 'd', 'e', 'f'])
        self.assertEqual(varargs, 'g')
        self.assertEqual(varkw, 'h')
        self.assertEqual(inspect.formatargvalues(args, varargs, varkw, locals),
             '(a=7, b=8, c=9, d=3, e=4, f=5, *g=(), **h={})')

class GetSourceBase(unittest.TestCase):
    # Subclasses must override.
    fodderModule = None

    def setUp(self):
        with open(inspect.getsourcefile(self.fodderModule)) as fp:
            self.source = fp.read()

    def sourcerange(self, top, bottom):
        lines = self.source.split("\n")
        return "\n".join(lines[top-1:bottom]) + "\n"

    def assertSourceEqual(self, obj, top, bottom):
        self.assertEqual(inspect.getsource(obj),
                         self.sourcerange(top, bottom))

class TestRetrievingSourceCode(GetSourceBase):
    fodderModule = mod

    def test_getclasses(self):
        classes = inspect.getmembers(mod, inspect.isclass)
        self.assertEqual(classes,
                         [('FesteringGob', mod.FesteringGob),
                          ('MalodorousPervert', mod.MalodorousPervert),
                          ('ParrotDroppings', mod.ParrotDroppings),
                          ('StupidGit', mod.StupidGit),
                          ('Tit', mod.MalodorousPervert),
                         ])
        tree = inspect.getclasstree([cls[1] for cls in classes])
        self.assertEqual(tree,
                         [(object, ()),
                          [(mod.ParrotDroppings, (object,)),
                           [(mod.FesteringGob, (mod.MalodorousPervert,
                                                   mod.ParrotDroppings))
                            ],
                           (mod.StupidGit, (object,)),
                           [(mod.MalodorousPervert, (mod.StupidGit,)),
                            [(mod.FesteringGob, (mod.MalodorousPervert,
                                                    mod.ParrotDroppings))
                             ]
                            ]
                           ]
                          ])
        tree = inspect.getclasstree([cls[1] for cls in classes], True)
        self.assertEqual(tree,
                         [(object, ()),
                          [(mod.ParrotDroppings, (object,)),
                           (mod.StupidGit, (object,)),
                           [(mod.MalodorousPervert, (mod.StupidGit,)),
                            [(mod.FesteringGob, (mod.MalodorousPervert,
                                                    mod.ParrotDroppings))
                             ]
                            ]
                           ]
                          ])

    def test_getfunctions(self):
        functions = inspect.getmembers(mod, inspect.isfunction)
        self.assertEqual(functions, [('eggs', mod.eggs),
                                     ('spam', mod.spam)])

    @unittest.skipIf(sys.flags.optimize >= 2,
                     "Docstrings are omitted with -O2 and above")
    def test_getdoc(self):
        self.assertEqual(inspect.getdoc(mod), 'A module docstring.')
        self.assertEqual(inspect.getdoc(mod.StupidGit),
                         'A longer,\n\nindented\n\ndocstring.')
        self.assertEqual(inspect.getdoc(git.abuse),
                         'Another\n\ndocstring\n\ncontaining\n\ntabs')

    @unittest.skipIf(sys.flags.optimize >= 2,
                     "Docstrings are omitted with -O2 and above")
    def test_getdoc_inherited(self):
        self.assertEqual(inspect.getdoc(mod.FesteringGob),
                         'A longer,\n\nindented\n\ndocstring.')
        self.assertEqual(inspect.getdoc(mod.FesteringGob.abuse),
                         'Another\n\ndocstring\n\ncontaining\n\ntabs')
        self.assertEqual(inspect.getdoc(mod.FesteringGob().abuse),
                         'Another\n\ndocstring\n\ncontaining\n\ntabs')
        self.assertEqual(inspect.getdoc(mod.FesteringGob.contradiction),
                         'The automatic gainsaying.')

    @unittest.skipIf(MISSING_C_DOCSTRINGS, "test requires docstrings")
    def test_finddoc(self):
        finddoc = inspect._finddoc
        self.assertEqual(finddoc(int), int.__doc__)
        self.assertEqual(finddoc(int.to_bytes), int.to_bytes.__doc__)
        self.assertEqual(finddoc(int().to_bytes), int.to_bytes.__doc__)
        self.assertEqual(finddoc(int.from_bytes), int.from_bytes.__doc__)
        self.assertEqual(finddoc(int.real), int.real.__doc__)

    def test_cleandoc(self):
        self.assertEqual(inspect.cleandoc('An\n    indented\n    docstring.'),
                         'An\nindented\ndocstring.')

    def test_getcomments(self):
        self.assertEqual(inspect.getcomments(mod), '# line 1\n')
        self.assertEqual(inspect.getcomments(mod.StupidGit), '# line 20\n')

    def test_getmodule(self):
        # Check actual module
        self.assertEqual(inspect.getmodule(mod), mod)
        # Check class (uses __module__ attribute)
        self.assertEqual(inspect.getmodule(mod.StupidGit), mod)
        # Check a method (no __module__ attribute, falls back to filename)
        self.assertEqual(inspect.getmodule(mod.StupidGit.abuse), mod)
        # Do it again (check the caching isn't broken)
        self.assertEqual(inspect.getmodule(mod.StupidGit.abuse), mod)
        # Check a builtin
        self.assertEqual(inspect.getmodule(str), sys.modules["builtins"])
        # Check filename override
        self.assertEqual(inspect.getmodule(None, modfile), mod)

    def test_getsource(self):
        self.assertSourceEqual(git.abuse, 29, 39)
        self.assertSourceEqual(mod.StupidGit, 21, 50)

    def test_getsourcefile(self):
        self.assertEqual(normcase(inspect.getsourcefile(mod.spam)), modfile)
        self.assertEqual(normcase(inspect.getsourcefile(git.abuse)), modfile)
        fn = "_non_existing_filename_used_for_sourcefile_test.py"
        co = compile("None", fn, "exec")
        self.assertEqual(inspect.getsourcefile(co), None)
        linecache.cache[co.co_filename] = (1, None, "None", co.co_filename)
        try:
            self.assertEqual(normcase(inspect.getsourcefile(co)), fn)
        finally:
            del linecache.cache[co.co_filename]

    def test_getfile(self):
        self.assertEqual(inspect.getfile(mod.StupidGit), mod.__file__)

    def test_getfile_class_without_module(self):
        class CM(type):
            @property
            def __module__(cls):
                raise AttributeError
        class C(metaclass=CM):
            pass
        with self.assertRaises(TypeError):
            inspect.getfile(C)

    def test_getmodule_recursion(self):
        from types import ModuleType
        name = '__inspect_dummy'
        m = sys.modules[name] = ModuleType(name)
        m.__file__ = "<string>" # hopefully not a real filename...
        m.__loader__ = "dummy"  # pretend the filename is understood by a loader
        exec("def x(): pass", m.__dict__)
        self.assertEqual(inspect.getsourcefile(m.x.__code__), '<string>')
        del sys.modules[name]
        inspect.getmodule(compile('a=10','','single'))

    def test_proceed_with_fake_filename(self):
        '''doctest monkeypatches linecache to enable inspection'''
        fn, source = '<test>', 'def x(): pass\n'
        getlines = linecache.getlines
        def monkey(filename, module_globals=None):
            if filename == fn:
                return source.splitlines(keepends=True)
            else:
                return getlines(filename, module_globals)
        linecache.getlines = monkey
        try:
            ns = {}
            exec(compile(source, fn, 'single'), ns)
            inspect.getsource(ns["x"])
        finally:
            linecache.getlines = getlines

    def test_getsource_on_code_object(self):
        self.assertSourceEqual(mod.eggs.__code__, 12, 18)

class TestDecorators(GetSourceBase):
    fodderModule = mod2

    def test_wrapped_decorator(self):
        self.assertSourceEqual(mod2.wrapped, 14, 17)

    def test_replacing_decorator(self):
        self.assertSourceEqual(mod2.gone, 9, 10)

    def test_getsource_unwrap(self):
        self.assertSourceEqual(mod2.real, 130, 132)

    def test_decorator_with_lambda(self):
        self.assertSourceEqual(mod2.func114, 113, 115)

class TestOneliners(GetSourceBase):
    fodderModule = mod2
    def test_oneline_lambda(self):
        # Test inspect.getsource with a one-line lambda function.
        self.assertSourceEqual(mod2.oll, 25, 25)

    def test_threeline_lambda(self):
        # Test inspect.getsource with a three-line lambda function,
        # where the second and third lines are _not_ indented.
        self.assertSourceEqual(mod2.tll, 28, 30)

    def test_twoline_indented_lambda(self):
        # Test inspect.getsource with a two-line lambda function,
        # where the second line _is_ indented.
        self.assertSourceEqual(mod2.tlli, 33, 34)

    def test_onelinefunc(self):
        # Test inspect.getsource with a regular one-line function.
        self.assertSourceEqual(mod2.onelinefunc, 37, 37)

    def test_manyargs(self):
        # Test inspect.getsource with a regular function where
        # the arguments are on two lines and _not_ indented and
        # the body on the second line with the last arguments.
        self.assertSourceEqual(mod2.manyargs, 40, 41)

    def test_twolinefunc(self):
        # Test inspect.getsource with a regular function where
        # the body is on two lines, following the argument list and
        # continued on the next line by a \\.
        self.assertSourceEqual(mod2.twolinefunc, 44, 45)

    def test_lambda_in_list(self):
        # Test inspect.getsource with a one-line lambda function
        # defined in a list, indented.
        self.assertSourceEqual(mod2.a[1], 49, 49)

    def test_anonymous(self):
        # Test inspect.getsource with a lambda function defined
        # as argument to another function.
        self.assertSourceEqual(mod2.anonymous, 55, 55)

class TestBuggyCases(GetSourceBase):
    fodderModule = mod2

    def test_with_comment(self):
        self.assertSourceEqual(mod2.with_comment, 58, 59)

    def test_multiline_sig(self):
        self.assertSourceEqual(mod2.multiline_sig[0], 63, 64)

    def test_nested_class(self):
        self.assertSourceEqual(mod2.func69().func71, 71, 72)

    def test_one_liner_followed_by_non_name(self):
        self.assertSourceEqual(mod2.func77, 77, 77)

    def test_one_liner_dedent_non_name(self):
        self.assertSourceEqual(mod2.cls82.func83, 83, 83)

    def test_with_comment_instead_of_docstring(self):
        self.assertSourceEqual(mod2.func88, 88, 90)

    def test_method_in_dynamic_class(self):
        self.assertSourceEqual(mod2.method_in_dynamic_class, 95, 97)

    # This should not skip for CPython, but might on a repackaged python where
    # unicodedata is not an external module, or on pypy.
    @unittest.skipIf(not hasattr(unicodedata, '__file__') or
                                 unicodedata.__file__.endswith('.py'),
                     "unicodedata is not an external binary module")
    def test_findsource_binary(self):
        self.assertRaises(OSError, inspect.getsource, unicodedata)
        self.assertRaises(OSError, inspect.findsource, unicodedata)

    def test_findsource_code_in_linecache(self):
        lines = ["x=1"]
        co = compile(lines[0], "_dynamically_created_file", "exec")
        self.assertRaises(OSError, inspect.findsource, co)
        self.assertRaises(OSError, inspect.getsource, co)
        linecache.cache[co.co_filename] = (1, None, lines, co.co_filename)
        try:
            self.assertEqual(inspect.findsource(co), (lines,0))
            self.assertEqual(inspect.getsource(co), lines[0])
        finally:
            del linecache.cache[co.co_filename]

    def test_findsource_without_filename(self):
        for fname in ['', '<string>']:
            co = compile('x=1', fname, "exec")
            self.assertRaises(IOError, inspect.findsource, co)
            self.assertRaises(IOError, inspect.getsource, co)

    def test_getsource_on_method(self):
        self.assertSourceEqual(mod2.ClassWithMethod.method, 118, 119)

class TestNoEOL(GetSourceBase):
    def setUp(self):
        self.tempdir = TESTFN + '_dir'
        os.mkdir(self.tempdir)
        with open(os.path.join(self.tempdir,
                               'inspect_fodder3%spy' % os.extsep), 'w') as f:
            f.write("class X:\n    pass # No EOL")
        with DirsOnSysPath(self.tempdir):
            import inspect_fodder3 as mod3
        self.fodderModule = mod3
        super().setUp()

    def tearDown(self):
        shutil.rmtree(self.tempdir)

    def test_class(self):
        self.assertSourceEqual(self.fodderModule.X, 1, 2)


class _BrokenDataDescriptor(object):
    """
    A broken data descriptor. See bug #1785.
    """
    def __get__(*args):
        raise AttributeError("broken data descriptor")

    def __set__(*args):
        raise RuntimeError

    def __getattr__(*args):
        raise AttributeError("broken data descriptor")


class _BrokenMethodDescriptor(object):
    """
    A broken method descriptor. See bug #1785.
    """
    def __get__(*args):
        raise AttributeError("broken method descriptor")

    def __getattr__(*args):
        raise AttributeError("broken method descriptor")


# Helper for testing classify_class_attrs.
def attrs_wo_objs(cls):
    return [t[:3] for t in inspect.classify_class_attrs(cls)]


class TestClassesAndFunctions(unittest.TestCase):
    def test_newstyle_mro(self):
        # The same w/ new-class MRO.
        class A(object):    pass
        class B(A): pass
        class C(A): pass
        class D(B, C): pass

        expected = (D, B, C, A, object)
        got = inspect.getmro(D)
        self.assertEqual(expected, got)

    def assertArgSpecEquals(self, routine, args_e, varargs_e=None,
                            varkw_e=None, defaults_e=None, formatted=None):
        with self.assertWarns(DeprecationWarning):
            args, varargs, varkw, defaults = inspect.getargspec(routine)
        self.assertEqual(args, args_e)
        self.assertEqual(varargs, varargs_e)
        self.assertEqual(varkw, varkw_e)
        self.assertEqual(defaults, defaults_e)
        if formatted is not None:
            self.assertEqual(inspect.formatargspec(args, varargs, varkw, defaults),
                             formatted)

    def assertFullArgSpecEquals(self, routine, args_e, varargs_e=None,
                                    varkw_e=None, defaults_e=None,
                                    kwonlyargs_e=[], kwonlydefaults_e=None,
                                    ann_e={}, formatted=None):
        args, varargs, varkw, defaults, kwonlyargs, kwonlydefaults, ann = \
            inspect.getfullargspec(routine)
        self.assertEqual(args, args_e)
        self.assertEqual(varargs, varargs_e)
        self.assertEqual(varkw, varkw_e)
        self.assertEqual(defaults, defaults_e)
        self.assertEqual(kwonlyargs, kwonlyargs_e)
        self.assertEqual(kwonlydefaults, kwonlydefaults_e)
        self.assertEqual(ann, ann_e)
        if formatted is not None:
            self.assertEqual(inspect.formatargspec(args, varargs, varkw, defaults,
                                                    kwonlyargs, kwonlydefaults, ann),
                             formatted)

    def test_getargspec(self):
        self.assertArgSpecEquals(mod.eggs, ['x', 'y'], formatted='(x, y)')

        self.assertArgSpecEquals(mod.spam,
                                 ['a', 'b', 'c', 'd', 'e', 'f'],
                                 'g', 'h', (3, 4, 5),
                                 '(a, b, c, d=3, e=4, f=5, *g, **h)')

        self.assertRaises(ValueError, self.assertArgSpecEquals,
                          mod2.keyworded, [])

        self.assertRaises(ValueError, self.assertArgSpecEquals,
                          mod2.annotated, [])
        self.assertRaises(ValueError, self.assertArgSpecEquals,
                          mod2.keyword_only_arg, [])


    def test_getfullargspec(self):
        self.assertFullArgSpecEquals(mod2.keyworded, [], varargs_e='arg1',
                                     kwonlyargs_e=['arg2'],
                                     kwonlydefaults_e={'arg2':1},
                                     formatted='(*arg1, arg2=1)')

        self.assertFullArgSpecEquals(mod2.annotated, ['arg1'],
                                     ann_e={'arg1' : list},
                                     formatted='(arg1: list)')
        self.assertFullArgSpecEquals(mod2.keyword_only_arg, [],
                                     kwonlyargs_e=['arg'],
                                     formatted='(*, arg)')

    def test_argspec_api_ignores_wrapped(self):
        # Issue 20684: low level introspection API must ignore __wrapped__
        @functools.wraps(mod.spam)
        def ham(x, y):
            pass
        # Basic check
        self.assertArgSpecEquals(ham, ['x', 'y'], formatted='(x, y)')
        self.assertFullArgSpecEquals(ham, ['x', 'y'], formatted='(x, y)')
        self.assertFullArgSpecEquals(functools.partial(ham),
                                     ['x', 'y'], formatted='(x, y)')
        # Other variants
        def check_method(f):
            self.assertArgSpecEquals(f, ['self', 'x', 'y'],
                                        formatted='(self, x, y)')
        class C:
            @functools.wraps(mod.spam)
            def ham(self, x, y):
                pass
            pham = functools.partialmethod(ham)
            @functools.wraps(mod.spam)
            def __call__(self, x, y):
                pass
        check_method(C())
        check_method(C.ham)
        check_method(C().ham)
        check_method(C.pham)
        check_method(C().pham)

        class C_new:
            @functools.wraps(mod.spam)
            def __new__(self, x, y):
                pass
        check_method(C_new)

        class C_init:
            @functools.wraps(mod.spam)
            def __init__(self, x, y):
                pass
        check_method(C_init)

    def test_getfullargspec_signature_attr(self):
        def test():
            pass
        spam_param = inspect.Parameter('spam', inspect.Parameter.POSITIONAL_ONLY)
        test.__signature__ = inspect.Signature(parameters=(spam_param,))

        self.assertFullArgSpecEquals(test, args_e=['spam'], formatted='(spam)')

    def test_getfullargspec_signature_annos(self):
        def test(a:'spam') -> 'ham': pass
        spec = inspect.getfullargspec(test)
        self.assertEqual(test.__annotations__, spec.annotations)

        def test(): pass
        spec = inspect.getfullargspec(test)
        self.assertEqual(test.__annotations__, spec.annotations)

    @unittest.skipIf(MISSING_C_DOCSTRINGS,
                     "Signature information for builtins requires docstrings")
    def test_getfullargspec_builtin_methods(self):
        self.assertFullArgSpecEquals(_pickle.Pickler.dump,
                                     args_e=['self', 'obj'], formatted='(self, obj)')

        self.assertFullArgSpecEquals(_pickle.Pickler(io.BytesIO()).dump,
                                     args_e=['self', 'obj'], formatted='(self, obj)')

        self.assertFullArgSpecEquals(
             os.stat,
             args_e=['path'],
             kwonlyargs_e=['dir_fd', 'follow_symlinks'],
             kwonlydefaults_e={'dir_fd': None, 'follow_symlinks': True},
             formatted='(path, *, dir_fd=None, follow_symlinks=True)')

    @cpython_only
    @unittest.skipIf(MISSING_C_DOCSTRINGS,
                     "Signature information for builtins requires docstrings")
    def test_getfullagrspec_builtin_func(self):
        import _testcapi
        builtin = _testcapi.docstring_with_signature_with_defaults
        spec = inspect.getfullargspec(builtin)
        self.assertEqual(spec.defaults[0], 'avocado')

    @cpython_only
    @unittest.skipIf(MISSING_C_DOCSTRINGS,
                     "Signature information for builtins requires docstrings")
    def test_getfullagrspec_builtin_func_no_signature(self):
        import _testcapi
        builtin = _testcapi.docstring_no_signature
        with self.assertRaises(TypeError):
            inspect.getfullargspec(builtin)

    def test_getargspec_method(self):
        class A(object):
            def m(self):
                pass
        self.assertArgSpecEquals(A.m, ['self'])

    def test_classify_newstyle(self):
        class A(object):

            def s(): pass
            s = staticmethod(s)

            def c(cls): pass
            c = classmethod(c)

            def getp(self): pass
            p = property(getp)

            def m(self): pass

            def m1(self): pass

            datablob = '1'

            dd = _BrokenDataDescriptor()
            md = _BrokenMethodDescriptor()

        attrs = attrs_wo_objs(A)

        self.assertIn(('__new__', 'method', object), attrs, 'missing __new__')
        self.assertIn(('__init__', 'method', object), attrs, 'missing __init__')

        self.assertIn(('s', 'static method', A), attrs, 'missing static method')
        self.assertIn(('c', 'class method', A), attrs, 'missing class method')
        self.assertIn(('p', 'property', A), attrs, 'missing property')
        self.assertIn(('m', 'method', A), attrs,
                      'missing plain method: %r' % attrs)
        self.assertIn(('m1', 'method', A), attrs, 'missing plain method')
        self.assertIn(('datablob', 'data', A), attrs, 'missing data')
        self.assertIn(('md', 'method', A), attrs, 'missing method descriptor')
        self.assertIn(('dd', 'data', A), attrs, 'missing data descriptor')

        class B(A):

            def m(self): pass

        attrs = attrs_wo_objs(B)
        self.assertIn(('s', 'static method', A), attrs, 'missing static method')
        self.assertIn(('c', 'class method', A), attrs, 'missing class method')
        self.assertIn(('p', 'property', A), attrs, 'missing property')
        self.assertIn(('m', 'method', B), attrs, 'missing plain method')
        self.assertIn(('m1', 'method', A), attrs, 'missing plain method')
        self.assertIn(('datablob', 'data', A), attrs, 'missing data')
        self.assertIn(('md', 'method', A), attrs, 'missing method descriptor')
        self.assertIn(('dd', 'data', A), attrs, 'missing data descriptor')


        class C(A):

            def m(self): pass
            def c(self): pass

        attrs = attrs_wo_objs(C)
        self.assertIn(('s', 'static method', A), attrs, 'missing static method')
        self.assertIn(('c', 'method', C), attrs, 'missing plain method')
        self.assertIn(('p', 'property', A), attrs, 'missing property')
        self.assertIn(('m', 'method', C), attrs, 'missing plain method')
        self.assertIn(('m1', 'method', A), attrs, 'missing plain method')
        self.assertIn(('datablob', 'data', A), attrs, 'missing data')
        self.assertIn(('md', 'method', A), attrs, 'missing method descriptor')
        self.assertIn(('dd', 'data', A), attrs, 'missing data descriptor')

        class D(B, C):

            def m1(self): pass

        attrs = attrs_wo_objs(D)
        self.assertIn(('s', 'static method', A), attrs, 'missing static method')
        self.assertIn(('c', 'method', C), attrs, 'missing plain method')
        self.assertIn(('p', 'property', A), attrs, 'missing property')
        self.assertIn(('m', 'method', B), attrs, 'missing plain method')
        self.assertIn(('m1', 'method', D), attrs, 'missing plain method')
        self.assertIn(('datablob', 'data', A), attrs, 'missing data')
        self.assertIn(('md', 'method', A), attrs, 'missing method descriptor')
        self.assertIn(('dd', 'data', A), attrs, 'missing data descriptor')

    def test_classify_builtin_types(self):
        # Simple sanity check that all built-in types can have their
        # attributes classified.
        for name in dir(__builtins__):
            builtin = getattr(__builtins__, name)
            if isinstance(builtin, type):
                inspect.classify_class_attrs(builtin)

    def test_classify_DynamicClassAttribute(self):
        class Meta(type):
            def __getattr__(self, name):
                if name == 'ham':
                    return 'spam'
                return super().__getattr__(name)
        class VA(metaclass=Meta):
            @types.DynamicClassAttribute
            def ham(self):
                return 'eggs'
        should_find_dca = inspect.Attribute('ham', 'data', VA, VA.__dict__['ham'])
        self.assertIn(should_find_dca, inspect.classify_class_attrs(VA))
        should_find_ga = inspect.Attribute('ham', 'data', Meta, 'spam')
        self.assertIn(should_find_ga, inspect.classify_class_attrs(VA))

    def test_classify_overrides_bool(self):
        class NoBool(object):
            def __eq__(self, other):
                return NoBool()

            def __bool__(self):
                raise NotImplementedError(
                    "This object does not specify a boolean value")

        class HasNB(object):
            dd = NoBool()

        should_find_attr = inspect.Attribute('dd', 'data', HasNB, HasNB.dd)
        self.assertIn(should_find_attr, inspect.classify_class_attrs(HasNB))

    def test_classify_metaclass_class_attribute(self):
        class Meta(type):
            fish = 'slap'
            def __dir__(self):
                return ['__class__', '__module__', '__name__', 'fish']
        class Class(metaclass=Meta):
            pass
        should_find = inspect.Attribute('fish', 'data', Meta, 'slap')
        self.assertIn(should_find, inspect.classify_class_attrs(Class))

    def test_classify_VirtualAttribute(self):
        class Meta(type):
            def __dir__(cls):
                return ['__class__', '__module__', '__name__', 'BOOM']
            def __getattr__(self, name):
                if name =='BOOM':
                    return 42
                return super().__getattr(name)
        class Class(metaclass=Meta):
            pass
        should_find = inspect.Attribute('BOOM', 'data', Meta, 42)
        self.assertIn(should_find, inspect.classify_class_attrs(Class))

    def test_classify_VirtualAttribute_multi_classes(self):
        class Meta1(type):
            def __dir__(cls):
                return ['__class__', '__module__', '__name__', 'one']
            def __getattr__(self, name):
                if name =='one':
                    return 1
                return super().__getattr__(name)
        class Meta2(type):
            def __dir__(cls):
                return ['__class__', '__module__', '__name__', 'two']
            def __getattr__(self, name):
                if name =='two':
                    return 2
                return super().__getattr__(name)
        class Meta3(Meta1, Meta2):
            def __dir__(cls):
                return list(sorted(set(['__class__', '__module__', '__name__', 'three'] +
                    Meta1.__dir__(cls) + Meta2.__dir__(cls))))
            def __getattr__(self, name):
                if name =='three':
                    return 3
                return super().__getattr__(name)
        class Class1(metaclass=Meta1):
            pass
        class Class2(Class1, metaclass=Meta3):
            pass

        should_find1 = inspect.Attribute('one', 'data', Meta1, 1)
        should_find2 = inspect.Attribute('two', 'data', Meta2, 2)
        should_find3 = inspect.Attribute('three', 'data', Meta3, 3)
        cca = inspect.classify_class_attrs(Class2)
        for sf in (should_find1, should_find2, should_find3):
            self.assertIn(sf, cca)

    def test_classify_class_attrs_with_buggy_dir(self):
        class M(type):
            def __dir__(cls):
                return ['__class__', '__name__', 'missing']
        class C(metaclass=M):
            pass
        attrs = [a[0] for a in inspect.classify_class_attrs(C)]
        self.assertNotIn('missing', attrs)

    def test_getmembers_descriptors(self):
        class A(object):
            dd = _BrokenDataDescriptor()
            md = _BrokenMethodDescriptor()

        def pred_wrapper(pred):
            # A quick'n'dirty way to discard standard attributes of new-style
            # classes.
            class Empty(object):
                pass
            def wrapped(x):
                if '__name__' in dir(x) and hasattr(Empty, x.__name__):
                    return False
                return pred(x)
            return wrapped

        ismethoddescriptor = pred_wrapper(inspect.ismethoddescriptor)
        isdatadescriptor = pred_wrapper(inspect.isdatadescriptor)

        self.assertEqual(inspect.getmembers(A, ismethoddescriptor),
            [('md', A.__dict__['md'])])
        self.assertEqual(inspect.getmembers(A, isdatadescriptor),
            [('dd', A.__dict__['dd'])])

        class B(A):
            pass

        self.assertEqual(inspect.getmembers(B, ismethoddescriptor),
            [('md', A.__dict__['md'])])
        self.assertEqual(inspect.getmembers(B, isdatadescriptor),
            [('dd', A.__dict__['dd'])])

    def test_getmembers_method(self):
        class B:
            def f(self):
                pass

        self.assertIn(('f', B.f), inspect.getmembers(B))
        self.assertNotIn(('f', B.f), inspect.getmembers(B, inspect.ismethod))
        b = B()
        self.assertIn(('f', b.f), inspect.getmembers(b))
        self.assertIn(('f', b.f), inspect.getmembers(b, inspect.ismethod))

    def test_getmembers_VirtualAttribute(self):
        class M(type):
            def __getattr__(cls, name):
                if name == 'eggs':
                    return 'scrambled'
                return super().__getattr__(name)
        class A(metaclass=M):
            @types.DynamicClassAttribute
            def eggs(self):
                return 'spam'
        self.assertIn(('eggs', 'scrambled'), inspect.getmembers(A))
        self.assertIn(('eggs', 'spam'), inspect.getmembers(A()))

    def test_getmembers_with_buggy_dir(self):
        class M(type):
            def __dir__(cls):
                return ['__class__', '__name__', 'missing']
        class C(metaclass=M):
            pass
        attrs = [a[0] for a in inspect.getmembers(C)]
        self.assertNotIn('missing', attrs)


_global_ref = object()
class TestGetClosureVars(unittest.TestCase):

    def test_name_resolution(self):
        # Basic test of the 4 different resolution mechanisms
        def f(nonlocal_ref):
            def g(local_ref):
                print(local_ref, nonlocal_ref, _global_ref, unbound_ref)
            return g
        _arg = object()
        nonlocal_vars = {"nonlocal_ref": _arg}
        global_vars = {"_global_ref": _global_ref}
        builtin_vars = {"print": print}
        unbound_names = {"unbound_ref"}
        expected = inspect.ClosureVars(nonlocal_vars, global_vars,
                                       builtin_vars, unbound_names)
        self.assertEqual(inspect.getclosurevars(f(_arg)), expected)

    def test_generator_closure(self):
        def f(nonlocal_ref):
            def g(local_ref):
                print(local_ref, nonlocal_ref, _global_ref, unbound_ref)
                yield
            return g
        _arg = object()
        nonlocal_vars = {"nonlocal_ref": _arg}
        global_vars = {"_global_ref": _global_ref}
        builtin_vars = {"print": print}
        unbound_names = {"unbound_ref"}
        expected = inspect.ClosureVars(nonlocal_vars, global_vars,
                                       builtin_vars, unbound_names)
        self.assertEqual(inspect.getclosurevars(f(_arg)), expected)

    def test_method_closure(self):
        class C:
            def f(self, nonlocal_ref):
                def g(local_ref):
                    print(local_ref, nonlocal_ref, _global_ref, unbound_ref)
                return g
        _arg = object()
        nonlocal_vars = {"nonlocal_ref": _arg}
        global_vars = {"_global_ref": _global_ref}
        builtin_vars = {"print": print}
        unbound_names = {"unbound_ref"}
        expected = inspect.ClosureVars(nonlocal_vars, global_vars,
                                       builtin_vars, unbound_names)
        self.assertEqual(inspect.getclosurevars(C().f(_arg)), expected)

    def test_nonlocal_vars(self):
        # More complex tests of nonlocal resolution
        def _nonlocal_vars(f):
            return inspect.getclosurevars(f).nonlocals

        def make_adder(x):
            def add(y):
                return x + y
            return add

        def curry(func, arg1):
            return lambda arg2: func(arg1, arg2)

        def less_than(a, b):
            return a < b

        # The infamous Y combinator.
        def Y(le):
            def g(f):
                return le(lambda x: f(f)(x))
            Y.g_ref = g
            return g(g)

        def check_y_combinator(func):
            self.assertEqual(_nonlocal_vars(func), {'f': Y.g_ref})

        inc = make_adder(1)
        add_two = make_adder(2)
        greater_than_five = curry(less_than, 5)

        self.assertEqual(_nonlocal_vars(inc), {'x': 1})
        self.assertEqual(_nonlocal_vars(add_two), {'x': 2})
        self.assertEqual(_nonlocal_vars(greater_than_five),
                         {'arg1': 5, 'func': less_than})
        self.assertEqual(_nonlocal_vars((lambda x: lambda y: x + y)(3)),
                         {'x': 3})
        Y(check_y_combinator)

    def test_getclosurevars_empty(self):
        def foo(): pass
        _empty = inspect.ClosureVars({}, {}, {}, set())
        self.assertEqual(inspect.getclosurevars(lambda: True), _empty)
        self.assertEqual(inspect.getclosurevars(foo), _empty)

    def test_getclosurevars_error(self):
        class T: pass
        self.assertRaises(TypeError, inspect.getclosurevars, 1)
        self.assertRaises(TypeError, inspect.getclosurevars, list)
        self.assertRaises(TypeError, inspect.getclosurevars, {})

    def _private_globals(self):
        code = """def f(): print(path)"""
        ns = {}
        exec(code, ns)
        return ns["f"], ns

    def test_builtins_fallback(self):
        f, ns = self._private_globals()
        ns.pop("__builtins__", None)
        expected = inspect.ClosureVars({}, {}, {"print":print}, {"path"})
        self.assertEqual(inspect.getclosurevars(f), expected)

    def test_builtins_as_dict(self):
        f, ns = self._private_globals()
        ns["__builtins__"] = {"path":1}
        expected = inspect.ClosureVars({}, {}, {"path":1}, {"print"})
        self.assertEqual(inspect.getclosurevars(f), expected)

    def test_builtins_as_module(self):
        f, ns = self._private_globals()
        ns["__builtins__"] = os
        expected = inspect.ClosureVars({}, {}, {"path":os.path}, {"print"})
        self.assertEqual(inspect.getclosurevars(f), expected)


class TestGetcallargsFunctions(unittest.TestCase):

    def assertEqualCallArgs(self, func, call_params_string, locs=None):
        locs = dict(locs or {}, func=func)
        r1 = eval('func(%s)' % call_params_string, None, locs)
        r2 = eval('inspect.getcallargs(func, %s)' % call_params_string, None,
                  locs)
        self.assertEqual(r1, r2)

    def assertEqualException(self, func, call_param_string, locs=None):
        locs = dict(locs or {}, func=func)
        try:
            eval('func(%s)' % call_param_string, None, locs)
        except Exception as e:
            ex1 = e
        else:
            self.fail('Exception not raised')
        try:
            eval('inspect.getcallargs(func, %s)' % call_param_string, None,
                 locs)
        except Exception as e:
            ex2 = e
        else:
            self.fail('Exception not raised')
        self.assertIs(type(ex1), type(ex2))
        self.assertEqual(str(ex1), str(ex2))
        del ex1, ex2

    def makeCallable(self, signature):
        """Create a function that returns its locals()"""
        code = "lambda %s: locals()"
        return eval(code % signature)

    def test_plain(self):
        f = self.makeCallable('a, b=1')
        self.assertEqualCallArgs(f, '2')
        self.assertEqualCallArgs(f, '2, 3')
        self.assertEqualCallArgs(f, 'a=2')
        self.assertEqualCallArgs(f, 'b=3, a=2')
        self.assertEqualCallArgs(f, '2, b=3')
        # expand *iterable / **mapping
        self.assertEqualCallArgs(f, '*(2,)')
        self.assertEqualCallArgs(f, '*[2]')
        self.assertEqualCallArgs(f, '*(2, 3)')
        self.assertEqualCallArgs(f, '*[2, 3]')
        self.assertEqualCallArgs(f, '**{"a":2}')
        self.assertEqualCallArgs(f, 'b=3, **{"a":2}')
        self.assertEqualCallArgs(f, '2, **{"b":3}')
        self.assertEqualCallArgs(f, '**{"b":3, "a":2}')
        # expand UserList / UserDict
        self.assertEqualCallArgs(f, '*collections.UserList([2])')
        self.assertEqualCallArgs(f, '*collections.UserList([2, 3])')
        self.assertEqualCallArgs(f, '**collections.UserDict(a=2)')
        self.assertEqualCallArgs(f, '2, **collections.UserDict(b=3)')
        self.assertEqualCallArgs(f, 'b=2, **collections.UserDict(a=3)')

    def test_varargs(self):
        f = self.makeCallable('a, b=1, *c')
        self.assertEqualCallArgs(f, '2')
        self.assertEqualCallArgs(f, '2, 3')
        self.assertEqualCallArgs(f, '2, 3, 4')
        self.assertEqualCallArgs(f, '*(2,3,4)')
        self.assertEqualCallArgs(f, '2, *[3,4]')
        self.assertEqualCallArgs(f, '2, 3, *collections.UserList([4])')

    def test_varkw(self):
        f = self.makeCallable('a, b=1, **c')
        self.assertEqualCallArgs(f, 'a=2')
        self.assertEqualCallArgs(f, '2, b=3, c=4')
        self.assertEqualCallArgs(f, 'b=3, a=2, c=4')
        self.assertEqualCallArgs(f, 'c=4, **{"a":2, "b":3}')
        self.assertEqualCallArgs(f, '2, c=4, **{"b":3}')
        self.assertEqualCallArgs(f, 'b=2, **{"a":3, "c":4}')
        self.assertEqualCallArgs(f, '**collections.UserDict(a=2, b=3, c=4)')
        self.assertEqualCallArgs(f, '2, c=4, **collections.UserDict(b=3)')
        self.assertEqualCallArgs(f, 'b=2, **collections.UserDict(a=3, c=4)')

    def test_varkw_only(self):
        # issue11256:
        f = self.makeCallable('**c')
        self.assertEqualCallArgs(f, '')
        self.assertEqualCallArgs(f, 'a=1')
        self.assertEqualCallArgs(f, 'a=1, b=2')
        self.assertEqualCallArgs(f, 'c=3, **{"a": 1, "b": 2}')
        self.assertEqualCallArgs(f, '**collections.UserDict(a=1, b=2)')
        self.assertEqualCallArgs(f, 'c=3, **collections.UserDict(a=1, b=2)')

    def test_keyword_only(self):
        f = self.makeCallable('a=3, *, c, d=2')
        self.assertEqualCallArgs(f, 'c=3')
        self.assertEqualCallArgs(f, 'c=3, a=3')
        self.assertEqualCallArgs(f, 'a=2, c=4')
        self.assertEqualCallArgs(f, '4, c=4')
        self.assertEqualException(f, '')
        self.assertEqualException(f, '3')
        self.assertEqualException(f, 'a=3')
        self.assertEqualException(f, 'd=4')

        f = self.makeCallable('*, c, d=2')
        self.assertEqualCallArgs(f, 'c=3')
        self.assertEqualCallArgs(f, 'c=3, d=4')
        self.assertEqualCallArgs(f, 'd=4, c=3')

    def test_multiple_features(self):
        f = self.makeCallable('a, b=2, *f, **g')
        self.assertEqualCallArgs(f, '2, 3, 7')
        self.assertEqualCallArgs(f, '2, 3, x=8')
        self.assertEqualCallArgs(f, '2, 3, x=8, *[(4,[5,6]), 7]')
        self.assertEqualCallArgs(f, '2, x=8, *[3, (4,[5,6]), 7], y=9')
        self.assertEqualCallArgs(f, 'x=8, *[2, 3, (4,[5,6])], y=9')
        self.assertEqualCallArgs(f, 'x=8, *collections.UserList('
                                 '[2, 3, (4,[5,6])]), **{"y":9, "z":10}')
        self.assertEqualCallArgs(f, '2, x=8, *collections.UserList([3, '
                                 '(4,[5,6])]), **collections.UserDict('
                                 'y=9, z=10)')

        f = self.makeCallable('a, b=2, *f, x, y=99, **g')
        self.assertEqualCallArgs(f, '2, 3, x=8')
        self.assertEqualCallArgs(f, '2, 3, x=8, *[(4,[5,6]), 7]')
        self.assertEqualCallArgs(f, '2, x=8, *[3, (4,[5,6]), 7], y=9, z=10')
        self.assertEqualCallArgs(f, 'x=8, *[2, 3, (4,[5,6])], y=9, z=10')
        self.assertEqualCallArgs(f, 'x=8, *collections.UserList('
                                 '[2, 3, (4,[5,6])]), q=0, **{"y":9, "z":10}')
        self.assertEqualCallArgs(f, '2, x=8, *collections.UserList([3, '
                                 '(4,[5,6])]), q=0, **collections.UserDict('
                                 'y=9, z=10)')

    def test_errors(self):
        f0 = self.makeCallable('')
        f1 = self.makeCallable('a, b')
        f2 = self.makeCallable('a, b=1')
        # f0 takes no arguments
        self.assertEqualException(f0, '1')
        self.assertEqualException(f0, 'x=1')
        self.assertEqualException(f0, '1,x=1')
        # f1 takes exactly 2 arguments
        self.assertEqualException(f1, '')
        self.assertEqualException(f1, '1')
        self.assertEqualException(f1, 'a=2')
        self.assertEqualException(f1, 'b=3')
        # f2 takes at least 1 argument
        self.assertEqualException(f2, '')
        self.assertEqualException(f2, 'b=3')
        for f in f1, f2:
            # f1/f2 takes exactly/at most 2 arguments
            self.assertEqualException(f, '2, 3, 4')
            self.assertEqualException(f, '1, 2, 3, a=1')
            self.assertEqualException(f, '2, 3, 4, c=5')
            # XXX: success of this one depends on dict order
            ## self.assertEqualException(f, '2, 3, 4, a=1, c=5')
            # f got an unexpected keyword argument
            self.assertEqualException(f, 'c=2')
            self.assertEqualException(f, '2, c=3')
            self.assertEqualException(f, '2, 3, c=4')
            self.assertEqualException(f, '2, c=4, b=3')
            self.assertEqualException(f, '**{u"\u03c0\u03b9": 4}')
            # f got multiple values for keyword argument
            self.assertEqualException(f, '1, a=2')
            self.assertEqualException(f, '1, **{"a":2}')
            self.assertEqualException(f, '1, 2, b=3')
            # XXX: Python inconsistency
            # - for functions and bound methods: unexpected keyword 'c'
            # - for unbound methods: multiple values for keyword 'a'
            #self.assertEqualException(f, '1, c=3, a=2')
        # issue11256:
        f3 = self.makeCallable('**c')
        self.assertEqualException(f3, '1, 2')
        self.assertEqualException(f3, '1, 2, a=1, b=2')
        f4 = self.makeCallable('*, a, b=0')
        self.assertEqualException(f3, '1, 2')
        self.assertEqualException(f3, '1, 2, a=1, b=2')

        # issue #20816: getcallargs() fails to iterate over non-existent
        # kwonlydefaults and raises a wrong TypeError
        def f5(*, a): pass
        with self.assertRaisesRegex(TypeError,
                                    'missing 1 required keyword-only'):
            inspect.getcallargs(f5)


        # issue20817:
        def f6(a, b, c):
            pass
        with self.assertRaisesRegex(TypeError, "'a', 'b' and 'c'"):
            inspect.getcallargs(f6)

class TestGetcallargsMethods(TestGetcallargsFunctions):

    def setUp(self):
        class Foo(object):
            pass
        self.cls = Foo
        self.inst = Foo()

    def makeCallable(self, signature):
        assert 'self' not in signature
        mk = super(TestGetcallargsMethods, self).makeCallable
        self.cls.method = mk('self, ' + signature)
        return self.inst.method

class TestGetcallargsUnboundMethods(TestGetcallargsMethods):

    def makeCallable(self, signature):
        super(TestGetcallargsUnboundMethods, self).makeCallable(signature)
        return self.cls.method

    def assertEqualCallArgs(self, func, call_params_string, locs=None):
        return super(TestGetcallargsUnboundMethods, self).assertEqualCallArgs(
            *self._getAssertEqualParams(func, call_params_string, locs))

    def assertEqualException(self, func, call_params_string, locs=None):
        return super(TestGetcallargsUnboundMethods, self).assertEqualException(
            *self._getAssertEqualParams(func, call_params_string, locs))

    def _getAssertEqualParams(self, func, call_params_string, locs=None):
        assert 'inst' not in call_params_string
        locs = dict(locs or {}, inst=self.inst)
        return (func, 'inst,' + call_params_string, locs)


class TestGetattrStatic(unittest.TestCase):

    def test_basic(self):
        class Thing(object):
            x = object()

        thing = Thing()
        self.assertEqual(inspect.getattr_static(thing, 'x'), Thing.x)
        self.assertEqual(inspect.getattr_static(thing, 'x', None), Thing.x)
        with self.assertRaises(AttributeError):
            inspect.getattr_static(thing, 'y')

        self.assertEqual(inspect.getattr_static(thing, 'y', 3), 3)

    def test_inherited(self):
        class Thing(object):
            x = object()
        class OtherThing(Thing):
            pass

        something = OtherThing()
        self.assertEqual(inspect.getattr_static(something, 'x'), Thing.x)

    def test_instance_attr(self):
        class Thing(object):
            x = 2
            def __init__(self, x):
                self.x = x
        thing = Thing(3)
        self.assertEqual(inspect.getattr_static(thing, 'x'), 3)
        del thing.x
        self.assertEqual(inspect.getattr_static(thing, 'x'), 2)

    def test_property(self):
        class Thing(object):
            @property
            def x(self):
                raise AttributeError("I'm pretending not to exist")
        thing = Thing()
        self.assertEqual(inspect.getattr_static(thing, 'x'), Thing.x)

    def test_descriptor_raises_AttributeError(self):
        class descriptor(object):
            def __get__(*_):
                raise AttributeError("I'm pretending not to exist")
        desc = descriptor()
        class Thing(object):
            x = desc
        thing = Thing()
        self.assertEqual(inspect.getattr_static(thing, 'x'), desc)

    def test_classAttribute(self):
        class Thing(object):
            x = object()

        self.assertEqual(inspect.getattr_static(Thing, 'x'), Thing.x)

    def test_classVirtualAttribute(self):
        class Thing(object):
            @types.DynamicClassAttribute
            def x(self):
                return self._x
            _x = object()

        self.assertEqual(inspect.getattr_static(Thing, 'x'), Thing.__dict__['x'])

    def test_inherited_classattribute(self):
        class Thing(object):
            x = object()
        class OtherThing(Thing):
            pass

        self.assertEqual(inspect.getattr_static(OtherThing, 'x'), Thing.x)

    def test_slots(self):
        class Thing(object):
            y = 'bar'
            __slots__ = ['x']
            def __init__(self):
                self.x = 'foo'
        thing = Thing()
        self.assertEqual(inspect.getattr_static(thing, 'x'), Thing.x)
        self.assertEqual(inspect.getattr_static(thing, 'y'), 'bar')

        del thing.x
        self.assertEqual(inspect.getattr_static(thing, 'x'), Thing.x)

    def test_metaclass(self):
        class meta(type):
            attr = 'foo'
        class Thing(object, metaclass=meta):
            pass
        self.assertEqual(inspect.getattr_static(Thing, 'attr'), 'foo')

        class sub(meta):
            pass
        class OtherThing(object, metaclass=sub):
            x = 3
        self.assertEqual(inspect.getattr_static(OtherThing, 'attr'), 'foo')

        class OtherOtherThing(OtherThing):
            pass
        # this test is odd, but it was added as it exposed a bug
        self.assertEqual(inspect.getattr_static(OtherOtherThing, 'x'), 3)

    def test_no_dict_no_slots(self):
        self.assertEqual(inspect.getattr_static(1, 'foo', None), None)
        self.assertNotEqual(inspect.getattr_static('foo', 'lower'), None)

    def test_no_dict_no_slots_instance_member(self):
        # returns descriptor
        with open(__file__) as handle:
            self.assertEqual(inspect.getattr_static(handle, 'name'), type(handle).name)

    def test_inherited_slots(self):
        # returns descriptor
        class Thing(object):
            __slots__ = ['x']
            def __init__(self):
                self.x = 'foo'

        class OtherThing(Thing):
            pass
        # it would be nice if this worked...
        # we get the descriptor instead of the instance attribute
        self.assertEqual(inspect.getattr_static(OtherThing(), 'x'), Thing.x)

    def test_descriptor(self):
        class descriptor(object):
            def __get__(self, instance, owner):
                return 3
        class Foo(object):
            d = descriptor()

        foo = Foo()

        # for a non data descriptor we return the instance attribute
        foo.__dict__['d'] = 1
        self.assertEqual(inspect.getattr_static(foo, 'd'), 1)

        # if the descriptor is a data-desciptor we should return the
        # descriptor
        descriptor.__set__ = lambda s, i, v: None
        self.assertEqual(inspect.getattr_static(foo, 'd'), Foo.__dict__['d'])


    def test_metaclass_with_descriptor(self):
        class descriptor(object):
            def __get__(self, instance, owner):
                return 3
        class meta(type):
            d = descriptor()
        class Thing(object, metaclass=meta):
            pass
        self.assertEqual(inspect.getattr_static(Thing, 'd'), meta.__dict__['d'])


    def test_class_as_property(self):
        class Base(object):
            foo = 3

        class Something(Base):
            executed = False
            @property
            def __class__(self):
                self.executed = True
                return object

        instance = Something()
        self.assertEqual(inspect.getattr_static(instance, 'foo'), 3)
        self.assertFalse(instance.executed)
        self.assertEqual(inspect.getattr_static(Something, 'foo'), 3)

    def test_mro_as_property(self):
        class Meta(type):
            @property
            def __mro__(self):
                return (object,)

        class Base(object):
            foo = 3

        class Something(Base, metaclass=Meta):
            pass

        self.assertEqual(inspect.getattr_static(Something(), 'foo'), 3)
        self.assertEqual(inspect.getattr_static(Something, 'foo'), 3)

    def test_dict_as_property(self):
        test = self
        test.called = False

        class Foo(dict):
            a = 3
            @property
            def __dict__(self):
                test.called = True
                return {}

        foo = Foo()
        foo.a = 4
        self.assertEqual(inspect.getattr_static(foo, 'a'), 3)
        self.assertFalse(test.called)

    def test_custom_object_dict(self):
        test = self
        test.called = False

        class Custom(dict):
            def get(self, key, default=None):
                test.called = True
                super().get(key, default)

        class Foo(object):
            a = 3
        foo = Foo()
        foo.__dict__ = Custom()
        self.assertEqual(inspect.getattr_static(foo, 'a'), 3)
        self.assertFalse(test.called)

    def test_metaclass_dict_as_property(self):
        class Meta(type):
            @property
            def __dict__(self):
                self.executed = True

        class Thing(metaclass=Meta):
            executed = False

            def __init__(self):
                self.spam = 42

        instance = Thing()
        self.assertEqual(inspect.getattr_static(instance, "spam"), 42)
        self.assertFalse(Thing.executed)

    def test_module(self):
        sentinel = object()
        self.assertIsNot(inspect.getattr_static(sys, "version", sentinel),
                         sentinel)

    def test_metaclass_with_metaclass_with_dict_as_property(self):
        class MetaMeta(type):
            @property
            def __dict__(self):
                self.executed = True
                return dict(spam=42)

        class Meta(type, metaclass=MetaMeta):
            executed = False

        class Thing(metaclass=Meta):
            pass

        with self.assertRaises(AttributeError):
            inspect.getattr_static(Thing, "spam")
        self.assertFalse(Thing.executed)

class TestGetGeneratorState(unittest.TestCase):

    def setUp(self):
        def number_generator():
            for number in range(5):
                yield number
        self.generator = number_generator()

    def _generatorstate(self):
        return inspect.getgeneratorstate(self.generator)

    def test_created(self):
        self.assertEqual(self._generatorstate(), inspect.GEN_CREATED)

    def test_suspended(self):
        next(self.generator)
        self.assertEqual(self._generatorstate(), inspect.GEN_SUSPENDED)

    def test_closed_after_exhaustion(self):
        for i in self.generator:
            pass
        self.assertEqual(self._generatorstate(), inspect.GEN_CLOSED)

    def test_closed_after_immediate_exception(self):
        with self.assertRaises(RuntimeError):
            self.generator.throw(RuntimeError)
        self.assertEqual(self._generatorstate(), inspect.GEN_CLOSED)

    def test_running(self):
        # As mentioned on issue #10220, checking for the RUNNING state only
        # makes sense inside the generator itself.
        # The following generator checks for this by using the closure's
        # reference to self and the generator state checking helper method
        def running_check_generator():
            for number in range(5):
                self.assertEqual(self._generatorstate(), inspect.GEN_RUNNING)
                yield number
                self.assertEqual(self._generatorstate(), inspect.GEN_RUNNING)
        self.generator = running_check_generator()
        # Running up to the first yield
        next(self.generator)
        # Running after the first yield
        next(self.generator)

    def test_easy_debugging(self):
        # repr() and str() of a generator state should contain the state name
        names = 'GEN_CREATED GEN_RUNNING GEN_SUSPENDED GEN_CLOSED'.split()
        for name in names:
            state = getattr(inspect, name)
            self.assertIn(name, repr(state))
            self.assertIn(name, str(state))

    def test_getgeneratorlocals(self):
        def each(lst, a=None):
            b=(1, 2, 3)
            for v in lst:
                if v == 3:
                    c = 12
                yield v

        numbers = each([1, 2, 3])
        self.assertEqual(inspect.getgeneratorlocals(numbers),
                         {'a': None, 'lst': [1, 2, 3]})
        next(numbers)
        self.assertEqual(inspect.getgeneratorlocals(numbers),
                         {'a': None, 'lst': [1, 2, 3], 'v': 1,
                          'b': (1, 2, 3)})
        next(numbers)
        self.assertEqual(inspect.getgeneratorlocals(numbers),
                         {'a': None, 'lst': [1, 2, 3], 'v': 2,
                          'b': (1, 2, 3)})
        next(numbers)
        self.assertEqual(inspect.getgeneratorlocals(numbers),
                         {'a': None, 'lst': [1, 2, 3], 'v': 3,
                          'b': (1, 2, 3), 'c': 12})
        try:
            next(numbers)
        except StopIteration:
            pass
        self.assertEqual(inspect.getgeneratorlocals(numbers), {})

    def test_getgeneratorlocals_empty(self):
        def yield_one():
            yield 1
        one = yield_one()
        self.assertEqual(inspect.getgeneratorlocals(one), {})
        try:
            next(one)
        except StopIteration:
            pass
        self.assertEqual(inspect.getgeneratorlocals(one), {})

    def test_getgeneratorlocals_error(self):
        self.assertRaises(TypeError, inspect.getgeneratorlocals, 1)
        self.assertRaises(TypeError, inspect.getgeneratorlocals, lambda x: True)
        self.assertRaises(TypeError, inspect.getgeneratorlocals, set)
        self.assertRaises(TypeError, inspect.getgeneratorlocals, (2,3))


class TestGetCoroutineState(unittest.TestCase):

    def setUp(self):
        @types.coroutine
        def number_coroutine():
            for number in range(5):
                yield number
        async def coroutine():
            await number_coroutine()
        self.coroutine = coroutine()

    def tearDown(self):
        self.coroutine.close()

    def _coroutinestate(self):
        return inspect.getcoroutinestate(self.coroutine)

    def test_created(self):
        self.assertEqual(self._coroutinestate(), inspect.CORO_CREATED)

    def test_suspended(self):
        self.coroutine.send(None)
        self.assertEqual(self._coroutinestate(), inspect.CORO_SUSPENDED)

    def test_closed_after_exhaustion(self):
        while True:
            try:
                self.coroutine.send(None)
            except StopIteration:
                break

        self.assertEqual(self._coroutinestate(), inspect.CORO_CLOSED)

    def test_closed_after_immediate_exception(self):
        with self.assertRaises(RuntimeError):
            self.coroutine.throw(RuntimeError)
        self.assertEqual(self._coroutinestate(), inspect.CORO_CLOSED)

    def test_easy_debugging(self):
        # repr() and str() of a coroutine state should contain the state name
        names = 'CORO_CREATED CORO_RUNNING CORO_SUSPENDED CORO_CLOSED'.split()
        for name in names:
            state = getattr(inspect, name)
            self.assertIn(name, repr(state))
            self.assertIn(name, str(state))

    def test_getcoroutinelocals(self):
        @types.coroutine
        def gencoro():
            yield

        gencoro = gencoro()
        async def func(a=None):
            b = 'spam'
            await gencoro

        coro = func()
        self.assertEqual(inspect.getcoroutinelocals(coro),
                         {'a': None, 'gencoro': gencoro})
        coro.send(None)
        self.assertEqual(inspect.getcoroutinelocals(coro),
                         {'a': None, 'gencoro': gencoro, 'b': 'spam'})


class MySignature(inspect.Signature):
    # Top-level to make it picklable;
    # used in test_signature_object_pickle
    pass

class MyParameter(inspect.Parameter):
    # Top-level to make it picklable;
    # used in test_signature_object_pickle
    pass



class TestSignatureObject(unittest.TestCase):
    @staticmethod
    def signature(func, **kw):
        sig = inspect.signature(func, **kw)
        return (tuple((param.name,
                       (... if param.default is param.empty else param.default),
                       (... if param.annotation is param.empty
                                                        else param.annotation),
                       str(param.kind).lower())
                                    for param in sig.parameters.values()),
                (... if sig.return_annotation is sig.empty
                                            else sig.return_annotation))

    def test_signature_object(self):
        S = inspect.Signature
        P = inspect.Parameter

        self.assertEqual(str(S()), '()')

        def test(po, pk, pod=42, pkd=100, *args, ko, **kwargs):
            pass
        sig = inspect.signature(test)
        po = sig.parameters['po'].replace(kind=P.POSITIONAL_ONLY)
        pod = sig.parameters['pod'].replace(kind=P.POSITIONAL_ONLY)
        pk = sig.parameters['pk']
        pkd = sig.parameters['pkd']
        args = sig.parameters['args']
        ko = sig.parameters['ko']
        kwargs = sig.parameters['kwargs']

        S((po, pk, args, ko, kwargs))

        with self.assertRaisesRegex(ValueError, 'wrong parameter order'):
            S((pk, po, args, ko, kwargs))

        with self.assertRaisesRegex(ValueError, 'wrong parameter order'):
            S((po, args, pk, ko, kwargs))

        with self.assertRaisesRegex(ValueError, 'wrong parameter order'):
            S((args, po, pk, ko, kwargs))

        with self.assertRaisesRegex(ValueError, 'wrong parameter order'):
            S((po, pk, args, kwargs, ko))

        kwargs2 = kwargs.replace(name='args')
        with self.assertRaisesRegex(ValueError, 'duplicate parameter name'):
            S((po, pk, args, kwargs2, ko))

        with self.assertRaisesRegex(ValueError, 'follows default argument'):
            S((pod, po))

        with self.assertRaisesRegex(ValueError, 'follows default argument'):
            S((po, pkd, pk))

        with self.assertRaisesRegex(ValueError, 'follows default argument'):
            S((pkd, pk))

        self.assertTrue(repr(sig).startswith('<Signature'))
        self.assertTrue('(po, pk' in repr(sig))

    def test_signature_object_pickle(self):
        def foo(a, b, *, c:1={}, **kw) -> {42:'ham'}: pass
        foo_partial = functools.partial(foo, a=1)

        sig = inspect.signature(foo_partial)

        for ver in range(pickle.HIGHEST_PROTOCOL + 1):
            with self.subTest(pickle_ver=ver, subclass=False):
                sig_pickled = pickle.loads(pickle.dumps(sig, ver))
                self.assertEqual(sig, sig_pickled)

        # Test that basic sub-classing works
        sig = inspect.signature(foo)
        myparam = MyParameter(name='z', kind=inspect.Parameter.POSITIONAL_ONLY)
        myparams = collections.OrderedDict(sig.parameters, a=myparam)
        mysig = MySignature().replace(parameters=myparams.values(),
                                      return_annotation=sig.return_annotation)
        self.assertTrue(isinstance(mysig, MySignature))
        self.assertTrue(isinstance(mysig.parameters['z'], MyParameter))

        for ver in range(pickle.HIGHEST_PROTOCOL + 1):
            with self.subTest(pickle_ver=ver, subclass=True):
                sig_pickled = pickle.loads(pickle.dumps(mysig, ver))
                self.assertEqual(mysig, sig_pickled)
                self.assertTrue(isinstance(sig_pickled, MySignature))
                self.assertTrue(isinstance(sig_pickled.parameters['z'],
                                           MyParameter))

    def test_signature_immutability(self):
        def test(a):
            pass
        sig = inspect.signature(test)

        with self.assertRaises(AttributeError):
            sig.foo = 'bar'

        with self.assertRaises(TypeError):
            sig.parameters['a'] = None

    def test_signature_on_noarg(self):
        def test():
            pass
        self.assertEqual(self.signature(test), ((), ...))

    def test_signature_on_wargs(self):
        def test(a, b:'foo') -> 123:
            pass
        self.assertEqual(self.signature(test),
                         ((('a', ..., ..., "positional_or_keyword"),
                           ('b', ..., 'foo', "positional_or_keyword")),
                          123))

    def test_signature_on_wkwonly(self):
        def test(*, a:float, b:str) -> int:
            pass
        self.assertEqual(self.signature(test),
                         ((('a', ..., float, "keyword_only"),
                           ('b', ..., str, "keyword_only")),
                           int))

    def test_signature_on_complex_args(self):
        def test(a, b:'foo'=10, *args:'bar', spam:'baz', ham=123, **kwargs:int):
            pass
        self.assertEqual(self.signature(test),
                         ((('a', ..., ..., "positional_or_keyword"),
                           ('b', 10, 'foo', "positional_or_keyword"),
                           ('args', ..., 'bar', "var_positional"),
                           ('spam', ..., 'baz', "keyword_only"),
                           ('ham', 123, ..., "keyword_only"),
                           ('kwargs', ..., int, "var_keyword")),
                          ...))

    @cpython_only
    @unittest.skipIf(MISSING_C_DOCSTRINGS,
                     "Signature information for builtins requires docstrings")
    def test_signature_on_builtins(self):
        import _testcapi

        def test_unbound_method(o):
            """Use this to test unbound methods (things that should have a self)"""
            signature = inspect.signature(o)
            self.assertTrue(isinstance(signature, inspect.Signature))
            self.assertEqual(list(signature.parameters.values())[0].name, 'self')
            return signature

        def test_callable(o):
            """Use this to test bound methods or normal callables (things that don't expect self)"""
            signature = inspect.signature(o)
            self.assertTrue(isinstance(signature, inspect.Signature))
            if signature.parameters:
                self.assertNotEqual(list(signature.parameters.values())[0].name, 'self')
            return signature

        signature = test_callable(_testcapi.docstring_with_signature_with_defaults)
        def p(name): return signature.parameters[name].default
        self.assertEqual(p('s'), 'avocado')
        self.assertEqual(p('b'), b'bytes')
        self.assertEqual(p('d'), 3.14)
        self.assertEqual(p('i'), 35)
        self.assertEqual(p('n'), None)
        self.assertEqual(p('t'), True)
        self.assertEqual(p('f'), False)
        self.assertEqual(p('local'), 3)
        self.assertEqual(p('sys'), sys.maxsize)
        self.assertEqual(p('exp'), sys.maxsize - 1)

        test_callable(object)

        # normal method
        # (PyMethodDescr_Type, "method_descriptor")
        test_unbound_method(_pickle.Pickler.dump)
        d = _pickle.Pickler(io.StringIO())
        test_callable(d.dump)

        # static method
        test_callable(str.maketrans)
        test_callable('abc'.maketrans)

        # class method
        test_callable(dict.fromkeys)
        test_callable({}.fromkeys)

        # wrapper around slot (PyWrapperDescr_Type, "wrapper_descriptor")
        test_unbound_method(type.__call__)
        test_unbound_method(int.__add__)
        test_callable((3).__add__)

        # _PyMethodWrapper_Type
        # support for 'method-wrapper'
        test_callable(min.__call__)

        # This doesn't work now.
        # (We don't have a valid signature for "type" in 3.4)
        with self.assertRaisesRegex(ValueError, "no signature found"):
            class ThisWorksNow:
                __call__ = type
            test_callable(ThisWorksNow())

        # Regression test for issue #20786
        test_unbound_method(dict.__delitem__)
        test_unbound_method(property.__delete__)

        # Regression test for issue #20586
        test_callable(_testcapi.docstring_with_signature_but_no_doc)

    @cpython_only
    @unittest.skipIf(MISSING_C_DOCSTRINGS,
                     "Signature information for builtins requires docstrings")
    def test_signature_on_decorated_builtins(self):
        import _testcapi
        func = _testcapi.docstring_with_signature_with_defaults

        def decorator(func):
            @functools.wraps(func)
            def wrapper(*args, **kwargs) -> int:
                return func(*args, **kwargs)
            return wrapper

        decorated_func = decorator(func)

        self.assertEqual(inspect.signature(func),
                         inspect.signature(decorated_func))

        def wrapper_like(*args, **kwargs) -> int: pass
        self.assertEqual(inspect.signature(decorated_func,
                                           follow_wrapped=False),
                         inspect.signature(wrapper_like))

    @cpython_only
    def test_signature_on_builtins_no_signature(self):
        import _testcapi
        with self.assertRaisesRegex(ValueError,
                                    'no signature found for builtin'):
            inspect.signature(_testcapi.docstring_no_signature)

        with self.assertRaisesRegex(ValueError,
                                    'no signature found for builtin'):
            inspect.signature(str)

    def test_signature_on_non_function(self):
        with self.assertRaisesRegex(TypeError, 'is not a callable object'):
            inspect.signature(42)

    def test_signature_from_functionlike_object(self):
        def func(a,b, *args, kwonly=True, kwonlyreq, **kwargs):
            pass

        class funclike:
            # Has to be callable, and have correct
            # __code__, __annotations__, __defaults__, __name__,
            # and __kwdefaults__ attributes

            def __init__(self, func):
                self.__name__ = func.__name__
                self.__code__ = func.__code__
                self.__annotations__ = func.__annotations__
                self.__defaults__ = func.__defaults__
                self.__kwdefaults__ = func.__kwdefaults__
                self.func = func

            def __call__(self, *args, **kwargs):
                return self.func(*args, **kwargs)

        sig_func = inspect.Signature.from_callable(func)

        sig_funclike = inspect.Signature.from_callable(funclike(func))
        self.assertEqual(sig_funclike, sig_func)

        sig_funclike = inspect.signature(funclike(func))
        self.assertEqual(sig_funclike, sig_func)

        # If object is not a duck type of function, then
        # signature will try to get a signature for its '__call__'
        # method
        fl = funclike(func)
        del fl.__defaults__
        self.assertEqual(self.signature(fl),
                         ((('args', ..., ..., "var_positional"),
                           ('kwargs', ..., ..., "var_keyword")),
                           ...))

        # Test with cython-like builtins:
        _orig_isdesc = inspect.ismethoddescriptor
        def _isdesc(obj):
            if hasattr(obj, '_builtinmock'):
                return True
            return _orig_isdesc(obj)

        with unittest.mock.patch('inspect.ismethoddescriptor', _isdesc):
            builtin_func = funclike(func)
            # Make sure that our mock setup is working
            self.assertFalse(inspect.ismethoddescriptor(builtin_func))
            builtin_func._builtinmock = True
            self.assertTrue(inspect.ismethoddescriptor(builtin_func))
            self.assertEqual(inspect.signature(builtin_func), sig_func)

    def test_signature_functionlike_class(self):
        # We only want to duck type function-like objects,
        # not classes.

        def func(a,b, *args, kwonly=True, kwonlyreq, **kwargs):
            pass

        class funclike:
            def __init__(self, marker):
                pass

            __name__ = func.__name__
            __code__ = func.__code__
            __annotations__ = func.__annotations__
            __defaults__ = func.__defaults__
            __kwdefaults__ = func.__kwdefaults__

        self.assertEqual(str(inspect.signature(funclike)), '(marker)')

    def test_signature_on_method(self):
        class Test:
            def __init__(*args):
                pass
            def m1(self, arg1, arg2=1) -> int:
                pass
            def m2(*args):
                pass
            def __call__(*, a):
                pass

        self.assertEqual(self.signature(Test().m1),
                         ((('arg1', ..., ..., "positional_or_keyword"),
                           ('arg2', 1, ..., "positional_or_keyword")),
                          int))

        self.assertEqual(self.signature(Test().m2),
                         ((('args', ..., ..., "var_positional"),),
                          ...))

        self.assertEqual(self.signature(Test),
                         ((('args', ..., ..., "var_positional"),),
                          ...))

        with self.assertRaisesRegex(ValueError, 'invalid method signature'):
            self.signature(Test())

    def test_signature_wrapped_bound_method(self):
        # Issue 24298
        class Test:
            def m1(self, arg1, arg2=1) -> int:
                pass
        @functools.wraps(Test().m1)
        def m1d(*args, **kwargs):
            pass
        self.assertEqual(self.signature(m1d),
                         ((('arg1', ..., ..., "positional_or_keyword"),
                           ('arg2', 1, ..., "positional_or_keyword")),
                          int))

    def test_signature_on_classmethod(self):
        class Test:
            @classmethod
            def foo(cls, arg1, *, arg2=1):
                pass

        meth = Test().foo
        self.assertEqual(self.signature(meth),
                         ((('arg1', ..., ..., "positional_or_keyword"),
                           ('arg2', 1, ..., "keyword_only")),
                          ...))

        meth = Test.foo
        self.assertEqual(self.signature(meth),
                         ((('arg1', ..., ..., "positional_or_keyword"),
                           ('arg2', 1, ..., "keyword_only")),
                          ...))

    def test_signature_on_staticmethod(self):
        class Test:
            @staticmethod
            def foo(cls, *, arg):
                pass

        meth = Test().foo
        self.assertEqual(self.signature(meth),
                         ((('cls', ..., ..., "positional_or_keyword"),
                           ('arg', ..., ..., "keyword_only")),
                          ...))

        meth = Test.foo
        self.assertEqual(self.signature(meth),
                         ((('cls', ..., ..., "positional_or_keyword"),
                           ('arg', ..., ..., "keyword_only")),
                          ...))

    def test_signature_on_partial(self):
        from functools import partial

        Parameter = inspect.Parameter

        def test():
            pass

        self.assertEqual(self.signature(partial(test)), ((), ...))

        with self.assertRaisesRegex(ValueError, "has incorrect arguments"):
            inspect.signature(partial(test, 1))

        with self.assertRaisesRegex(ValueError, "has incorrect arguments"):
            inspect.signature(partial(test, a=1))

        def test(a, b, *, c, d):
            pass

        self.assertEqual(self.signature(partial(test)),
                         ((('a', ..., ..., "positional_or_keyword"),
                           ('b', ..., ..., "positional_or_keyword"),
                           ('c', ..., ..., "keyword_only"),
                           ('d', ..., ..., "keyword_only")),
                          ...))

        self.assertEqual(self.signature(partial(test, 1)),
                         ((('b', ..., ..., "positional_or_keyword"),
                           ('c', ..., ..., "keyword_only"),
                           ('d', ..., ..., "keyword_only")),
                          ...))

        self.assertEqual(self.signature(partial(test, 1, c=2)),
                         ((('b', ..., ..., "positional_or_keyword"),
                           ('c', 2, ..., "keyword_only"),
                           ('d', ..., ..., "keyword_only")),
                          ...))

        self.assertEqual(self.signature(partial(test, b=1, c=2)),
                         ((('a', ..., ..., "positional_or_keyword"),
                           ('b', 1, ..., "keyword_only"),
                           ('c', 2, ..., "keyword_only"),
                           ('d', ..., ..., "keyword_only")),
                          ...))

        self.assertEqual(self.signature(partial(test, 0, b=1, c=2)),
                         ((('b', 1, ..., "keyword_only"),
                           ('c', 2, ..., "keyword_only"),
                           ('d', ..., ..., "keyword_only")),
                          ...))

        self.assertEqual(self.signature(partial(test, a=1)),
                         ((('a', 1, ..., "keyword_only"),
                           ('b', ..., ..., "keyword_only"),
                           ('c', ..., ..., "keyword_only"),
                           ('d', ..., ..., "keyword_only")),
                          ...))

        def test(a, *args, b, **kwargs):
            pass

        self.assertEqual(self.signature(partial(test, 1)),
                         ((('args', ..., ..., "var_positional"),
                           ('b', ..., ..., "keyword_only"),
                           ('kwargs', ..., ..., "var_keyword")),
                          ...))

        self.assertEqual(self.signature(partial(test, a=1)),
                         ((('a', 1, ..., "keyword_only"),
                           ('b', ..., ..., "keyword_only"),
                           ('kwargs', ..., ..., "var_keyword")),
                          ...))

        self.assertEqual(self.signature(partial(test, 1, 2, 3)),
                         ((('args', ..., ..., "var_positional"),
                           ('b', ..., ..., "keyword_only"),
                           ('kwargs', ..., ..., "var_keyword")),
                          ...))

        self.assertEqual(self.signature(partial(test, 1, 2, 3, test=True)),
                         ((('args', ..., ..., "var_positional"),
                           ('b', ..., ..., "keyword_only"),
                           ('kwargs', ..., ..., "var_keyword")),
                          ...))

        self.assertEqual(self.signature(partial(test, 1, 2, 3, test=1, b=0)),
                         ((('args', ..., ..., "var_positional"),
                           ('b', 0, ..., "keyword_only"),
                           ('kwargs', ..., ..., "var_keyword")),
                          ...))

        self.assertEqual(self.signature(partial(test, b=0)),
                         ((('a', ..., ..., "positional_or_keyword"),
                           ('args', ..., ..., "var_positional"),
                           ('b', 0, ..., "keyword_only"),
                           ('kwargs', ..., ..., "var_keyword")),
                          ...))

        self.assertEqual(self.signature(partial(test, b=0, test=1)),
                         ((('a', ..., ..., "positional_or_keyword"),
                           ('args', ..., ..., "var_positional"),
                           ('b', 0, ..., "keyword_only"),
                           ('kwargs', ..., ..., "var_keyword")),
                          ...))

        def test(a, b, c:int) -> 42:
            pass

        sig = test.__signature__ = inspect.signature(test)

        self.assertEqual(self.signature(partial(partial(test, 1))),
                         ((('b', ..., ..., "positional_or_keyword"),
                           ('c', ..., int, "positional_or_keyword")),
                          42))

        self.assertEqual(self.signature(partial(partial(test, 1), 2)),
                         ((('c', ..., int, "positional_or_keyword"),),
                          42))

        psig = inspect.signature(partial(partial(test, 1), 2))

        def foo(a):
            return a
        _foo = partial(partial(foo, a=10), a=20)
        self.assertEqual(self.signature(_foo),
                         ((('a', 20, ..., "keyword_only"),),
                          ...))
        # check that we don't have any side-effects in signature(),
        # and the partial object is still functioning
        self.assertEqual(_foo(), 20)

        def foo(a, b, c):
            return a, b, c
        _foo = partial(partial(foo, 1, b=20), b=30)

        self.assertEqual(self.signature(_foo),
                         ((('b', 30, ..., "keyword_only"),
                           ('c', ..., ..., "keyword_only")),
                          ...))
        self.assertEqual(_foo(c=10), (1, 30, 10))

        def foo(a, b, c, *, d):
            return a, b, c, d
        _foo = partial(partial(foo, d=20, c=20), b=10, d=30)
        self.assertEqual(self.signature(_foo),
                         ((('a', ..., ..., "positional_or_keyword"),
                           ('b', 10, ..., "keyword_only"),
                           ('c', 20, ..., "keyword_only"),
                           ('d', 30, ..., "keyword_only"),
                           ),
                          ...))
        ba = inspect.signature(_foo).bind(a=200, b=11)
        self.assertEqual(_foo(*ba.args, **ba.kwargs), (200, 11, 20, 30))

        def foo(a=1, b=2, c=3):
            return a, b, c
        _foo = partial(foo, c=13) # (a=1, b=2, *, c=13)

        ba = inspect.signature(_foo).bind(a=11)
        self.assertEqual(_foo(*ba.args, **ba.kwargs), (11, 2, 13))

        ba = inspect.signature(_foo).bind(11, 12)
        self.assertEqual(_foo(*ba.args, **ba.kwargs), (11, 12, 13))

        ba = inspect.signature(_foo).bind(11, b=12)
        self.assertEqual(_foo(*ba.args, **ba.kwargs), (11, 12, 13))

        ba = inspect.signature(_foo).bind(b=12)
        self.assertEqual(_foo(*ba.args, **ba.kwargs), (1, 12, 13))

        _foo = partial(_foo, b=10, c=20)
        ba = inspect.signature(_foo).bind(12)
        self.assertEqual(_foo(*ba.args, **ba.kwargs), (12, 10, 20))


        def foo(a, b, c, d, **kwargs):
            pass
        sig = inspect.signature(foo)
        params = sig.parameters.copy()
        params['a'] = params['a'].replace(kind=Parameter.POSITIONAL_ONLY)
        params['b'] = params['b'].replace(kind=Parameter.POSITIONAL_ONLY)
        foo.__signature__ = inspect.Signature(params.values())
        sig = inspect.signature(foo)
        self.assertEqual(str(sig), '(a, b, /, c, d, **kwargs)')

        self.assertEqual(self.signature(partial(foo, 1)),
                         ((('b', ..., ..., 'positional_only'),
                           ('c', ..., ..., 'positional_or_keyword'),
                           ('d', ..., ..., 'positional_or_keyword'),
                           ('kwargs', ..., ..., 'var_keyword')),
                         ...))

        self.assertEqual(self.signature(partial(foo, 1, 2)),
                         ((('c', ..., ..., 'positional_or_keyword'),
                           ('d', ..., ..., 'positional_or_keyword'),
                           ('kwargs', ..., ..., 'var_keyword')),
                         ...))

        self.assertEqual(self.signature(partial(foo, 1, 2, 3)),
                         ((('d', ..., ..., 'positional_or_keyword'),
                           ('kwargs', ..., ..., 'var_keyword')),
                         ...))

        self.assertEqual(self.signature(partial(foo, 1, 2, c=3)),
                         ((('c', 3, ..., 'keyword_only'),
                           ('d', ..., ..., 'keyword_only'),
                           ('kwargs', ..., ..., 'var_keyword')),
                         ...))

        self.assertEqual(self.signature(partial(foo, 1, c=3)),
                         ((('b', ..., ..., 'positional_only'),
                           ('c', 3, ..., 'keyword_only'),
                           ('d', ..., ..., 'keyword_only'),
                           ('kwargs', ..., ..., 'var_keyword')),
                         ...))

    def test_signature_on_partialmethod(self):
        from functools import partialmethod

        class Spam:
            def test():
                pass
            ham = partialmethod(test)

        with self.assertRaisesRegex(ValueError, "has incorrect arguments"):
            inspect.signature(Spam.ham)

        class Spam:
            def test(it, a, *, c) -> 'spam':
                pass
            ham = partialmethod(test, c=1)

        self.assertEqual(self.signature(Spam.ham),
                         ((('it', ..., ..., 'positional_or_keyword'),
                           ('a', ..., ..., 'positional_or_keyword'),
                           ('c', 1, ..., 'keyword_only')),
                          'spam'))

        self.assertEqual(self.signature(Spam().ham),
                         ((('a', ..., ..., 'positional_or_keyword'),
                           ('c', 1, ..., 'keyword_only')),
                          'spam'))

    def test_signature_on_fake_partialmethod(self):
        def foo(a): pass
        foo._partialmethod = 'spam'
        self.assertEqual(str(inspect.signature(foo)), '(a)')

    def test_signature_on_decorated(self):
        import functools

        def decorator(func):
            @functools.wraps(func)
            def wrapper(*args, **kwargs) -> int:
                return func(*args, **kwargs)
            return wrapper

        class Foo:
            @decorator
            def bar(self, a, b):
                pass

        self.assertEqual(self.signature(Foo.bar),
                         ((('self', ..., ..., "positional_or_keyword"),
                           ('a', ..., ..., "positional_or_keyword"),
                           ('b', ..., ..., "positional_or_keyword")),
                          ...))

        self.assertEqual(self.signature(Foo().bar),
                         ((('a', ..., ..., "positional_or_keyword"),
                           ('b', ..., ..., "positional_or_keyword")),
                          ...))

        self.assertEqual(self.signature(Foo.bar, follow_wrapped=False),
                         ((('args', ..., ..., "var_positional"),
                           ('kwargs', ..., ..., "var_keyword")),
                          ...)) # functools.wraps will copy __annotations__
                                # from "func" to "wrapper", hence no
                                # return_annotation

        # Test that we handle method wrappers correctly
        def decorator(func):
            @functools.wraps(func)
            def wrapper(*args, **kwargs) -> int:
                return func(42, *args, **kwargs)
            sig = inspect.signature(func)
            new_params = tuple(sig.parameters.values())[1:]
            wrapper.__signature__ = sig.replace(parameters=new_params)
            return wrapper

        class Foo:
            @decorator
            def __call__(self, a, b):
                pass

        self.assertEqual(self.signature(Foo.__call__),
                         ((('a', ..., ..., "positional_or_keyword"),
                           ('b', ..., ..., "positional_or_keyword")),
                          ...))

        self.assertEqual(self.signature(Foo().__call__),
                         ((('b', ..., ..., "positional_or_keyword"),),
                          ...))

        # Test we handle __signature__ partway down the wrapper stack
        def wrapped_foo_call():
            pass
        wrapped_foo_call.__wrapped__ = Foo.__call__

        self.assertEqual(self.signature(wrapped_foo_call),
                         ((('a', ..., ..., "positional_or_keyword"),
                           ('b', ..., ..., "positional_or_keyword")),
                          ...))


    def test_signature_on_class(self):
        class C:
            def __init__(self, a):
                pass

        self.assertEqual(self.signature(C),
                         ((('a', ..., ..., "positional_or_keyword"),),
                          ...))

        class CM(type):
            def __call__(cls, a):
                pass
        class C(metaclass=CM):
            def __init__(self, b):
                pass

        self.assertEqual(self.signature(C),
                         ((('a', ..., ..., "positional_or_keyword"),),
                          ...))

        class CM(type):
            def __new__(mcls, name, bases, dct, *, foo=1):
                return super().__new__(mcls, name, bases, dct)
        class C(metaclass=CM):
            def __init__(self, b):
                pass

        self.assertEqual(self.signature(C),
                         ((('b', ..., ..., "positional_or_keyword"),),
                          ...))

        self.assertEqual(self.signature(CM),
                         ((('name', ..., ..., "positional_or_keyword"),
                           ('bases', ..., ..., "positional_or_keyword"),
                           ('dct', ..., ..., "positional_or_keyword"),
                           ('foo', 1, ..., "keyword_only")),
                          ...))

        class CMM(type):
            def __new__(mcls, name, bases, dct, *, foo=1):
                return super().__new__(mcls, name, bases, dct)
            def __call__(cls, nm, bs, dt):
                return type(nm, bs, dt)
        class CM(type, metaclass=CMM):
            def __new__(mcls, name, bases, dct, *, bar=2):
                return super().__new__(mcls, name, bases, dct)
        class C(metaclass=CM):
            def __init__(self, b):
                pass

        self.assertEqual(self.signature(CMM),
                         ((('name', ..., ..., "positional_or_keyword"),
                           ('bases', ..., ..., "positional_or_keyword"),
                           ('dct', ..., ..., "positional_or_keyword"),
                           ('foo', 1, ..., "keyword_only")),
                          ...))

        self.assertEqual(self.signature(CM),
                         ((('nm', ..., ..., "positional_or_keyword"),
                           ('bs', ..., ..., "positional_or_keyword"),
                           ('dt', ..., ..., "positional_or_keyword")),
                          ...))

        self.assertEqual(self.signature(C),
                         ((('b', ..., ..., "positional_or_keyword"),),
                          ...))

        class CM(type):
            def __init__(cls, name, bases, dct, *, bar=2):
                return super().__init__(name, bases, dct)
        class C(metaclass=CM):
            def __init__(self, b):
                pass

        self.assertEqual(self.signature(CM),
                         ((('name', ..., ..., "positional_or_keyword"),
                           ('bases', ..., ..., "positional_or_keyword"),
                           ('dct', ..., ..., "positional_or_keyword"),
                           ('bar', 2, ..., "keyword_only")),
                          ...))

    @unittest.skipIf(MISSING_C_DOCSTRINGS,
                     "Signature information for builtins requires docstrings")
    def test_signature_on_class_without_init(self):
        # Test classes without user-defined __init__ or __new__
        class C: pass
        self.assertEqual(str(inspect.signature(C)), '()')
        class D(C): pass
        self.assertEqual(str(inspect.signature(D)), '()')

        # Test meta-classes without user-defined __init__ or __new__
        class C(type): pass
        class D(C): pass
        with self.assertRaisesRegex(ValueError, "callable.*is not supported"):
            self.assertEqual(inspect.signature(C), None)
        with self.assertRaisesRegex(ValueError, "callable.*is not supported"):
            self.assertEqual(inspect.signature(D), None)

    @unittest.skipIf(MISSING_C_DOCSTRINGS,
                     "Signature information for builtins requires docstrings")
    def test_signature_on_builtin_class(self):
        self.assertEqual(str(inspect.signature(_pickle.Pickler)),
                         '(file, protocol=None, fix_imports=True)')

        class P(_pickle.Pickler): pass
        class EmptyTrait: pass
        class P2(EmptyTrait, P): pass
        self.assertEqual(str(inspect.signature(P)),
                         '(file, protocol=None, fix_imports=True)')
        self.assertEqual(str(inspect.signature(P2)),
                         '(file, protocol=None, fix_imports=True)')

        class P3(P2):
            def __init__(self, spam):
                pass
        self.assertEqual(str(inspect.signature(P3)), '(spam)')

        class MetaP(type):
            def __call__(cls, foo, bar):
                pass
        class P4(P2, metaclass=MetaP):
            pass
        self.assertEqual(str(inspect.signature(P4)), '(foo, bar)')

    def test_signature_on_callable_objects(self):
        class Foo:
            def __call__(self, a):
                pass

        self.assertEqual(self.signature(Foo()),
                         ((('a', ..., ..., "positional_or_keyword"),),
                          ...))

        class Spam:
            pass
        with self.assertRaisesRegex(TypeError, "is not a callable object"):
            inspect.signature(Spam())

        class Bar(Spam, Foo):
            pass

        self.assertEqual(self.signature(Bar()),
                         ((('a', ..., ..., "positional_or_keyword"),),
                          ...))

        class Wrapped:
            pass
        Wrapped.__wrapped__ = lambda a: None
        self.assertEqual(self.signature(Wrapped),
                         ((('a', ..., ..., "positional_or_keyword"),),
                          ...))
        # wrapper loop:
        Wrapped.__wrapped__ = Wrapped
        with self.assertRaisesRegex(ValueError, 'wrapper loop'):
            self.signature(Wrapped)

    def test_signature_on_lambdas(self):
        self.assertEqual(self.signature((lambda a=10: a)),
                         ((('a', 10, ..., "positional_or_keyword"),),
                          ...))

    def test_signature_equality(self):
        def foo(a, *, b:int) -> float: pass
        self.assertFalse(inspect.signature(foo) == 42)
        self.assertTrue(inspect.signature(foo) != 42)
        self.assertTrue(inspect.signature(foo) == EqualsToAll())
        self.assertFalse(inspect.signature(foo) != EqualsToAll())

        def bar(a, *, b:int) -> float: pass
<<<<<<< HEAD
        self.assertEqual(inspect.signature(foo), inspect.signature(bar))
        self.assertEqual(
            hash(inspect.signature(foo)), hash(inspect.signature(bar)))

        def bar(a, *, b:int) -> int: pass
        self.assertNotEqual(inspect.signature(foo), inspect.signature(bar))
        self.assertNotEqual(
            hash(inspect.signature(foo)), hash(inspect.signature(bar)))

        def bar(a, *, b:int): pass
        self.assertNotEqual(inspect.signature(foo), inspect.signature(bar))
        self.assertNotEqual(
            hash(inspect.signature(foo)), hash(inspect.signature(bar)))

        def bar(a, *, b:int=42) -> float: pass
        self.assertNotEqual(inspect.signature(foo), inspect.signature(bar))
        self.assertNotEqual(
            hash(inspect.signature(foo)), hash(inspect.signature(bar)))

        def bar(a, *, c) -> float: pass
        self.assertNotEqual(inspect.signature(foo), inspect.signature(bar))
        self.assertNotEqual(
            hash(inspect.signature(foo)), hash(inspect.signature(bar)))

        def bar(a, b:int) -> float: pass
        self.assertNotEqual(inspect.signature(foo), inspect.signature(bar))
        self.assertNotEqual(
            hash(inspect.signature(foo)), hash(inspect.signature(bar)))
        def spam(b:int, a) -> float: pass
        self.assertNotEqual(inspect.signature(spam), inspect.signature(bar))
        self.assertNotEqual(
            hash(inspect.signature(spam)), hash(inspect.signature(bar)))

        def foo(*, a, b, c): pass
        def bar(*, c, b, a): pass
        self.assertEqual(inspect.signature(foo), inspect.signature(bar))
        self.assertEqual(
            hash(inspect.signature(foo)), hash(inspect.signature(bar)))

        def foo(*, a=1, b, c): pass
        def bar(*, c, b, a=1): pass
        self.assertEqual(inspect.signature(foo), inspect.signature(bar))
        self.assertEqual(
            hash(inspect.signature(foo)), hash(inspect.signature(bar)))

        def foo(pos, *, a=1, b, c): pass
        def bar(pos, *, c, b, a=1): pass
        self.assertEqual(inspect.signature(foo), inspect.signature(bar))
        self.assertEqual(
            hash(inspect.signature(foo)), hash(inspect.signature(bar)))

        def foo(pos, *, a, b, c): pass
        def bar(pos, *, c, b, a=1): pass
        self.assertNotEqual(inspect.signature(foo), inspect.signature(bar))
        self.assertNotEqual(
            hash(inspect.signature(foo)), hash(inspect.signature(bar)))

        def foo(pos, *args, a=42, b, c, **kwargs:int): pass
        def bar(pos, *args, c, b, a=42, **kwargs:int): pass
        self.assertEqual(inspect.signature(foo), inspect.signature(bar))
        self.assertEqual(
            hash(inspect.signature(foo)), hash(inspect.signature(bar)))

    def test_signature_hashable(self):
        S = inspect.Signature
        P = inspect.Parameter
=======
        self.assertTrue(inspect.signature(foo) == inspect.signature(bar))
        self.assertFalse(inspect.signature(foo) != inspect.signature(bar))

        def bar(a, *, b:int) -> int: pass
        self.assertFalse(inspect.signature(foo) == inspect.signature(bar))
        self.assertTrue(inspect.signature(foo) != inspect.signature(bar))

        def bar(a, *, b:int): pass
        self.assertFalse(inspect.signature(foo) == inspect.signature(bar))
        self.assertTrue(inspect.signature(foo) != inspect.signature(bar))

        def bar(a, *, b:int=42) -> float: pass
        self.assertFalse(inspect.signature(foo) == inspect.signature(bar))
        self.assertTrue(inspect.signature(foo) != inspect.signature(bar))

        def bar(a, *, c) -> float: pass
        self.assertFalse(inspect.signature(foo) == inspect.signature(bar))
        self.assertTrue(inspect.signature(foo) != inspect.signature(bar))

        def bar(a, b:int) -> float: pass
        self.assertFalse(inspect.signature(foo) == inspect.signature(bar))
        self.assertTrue(inspect.signature(foo) != inspect.signature(bar))
        def spam(b:int, a) -> float: pass
        self.assertFalse(inspect.signature(spam) == inspect.signature(bar))
        self.assertTrue(inspect.signature(spam) != inspect.signature(bar))

        def foo(*, a, b, c): pass
        def bar(*, c, b, a): pass
        self.assertTrue(inspect.signature(foo) == inspect.signature(bar))
        self.assertFalse(inspect.signature(foo) != inspect.signature(bar))

        def foo(*, a=1, b, c): pass
        def bar(*, c, b, a=1): pass
        self.assertTrue(inspect.signature(foo) == inspect.signature(bar))
        self.assertFalse(inspect.signature(foo) != inspect.signature(bar))

        def foo(pos, *, a=1, b, c): pass
        def bar(pos, *, c, b, a=1): pass
        self.assertTrue(inspect.signature(foo) == inspect.signature(bar))
        self.assertFalse(inspect.signature(foo) != inspect.signature(bar))

        def foo(pos, *, a, b, c): pass
        def bar(pos, *, c, b, a=1): pass
        self.assertFalse(inspect.signature(foo) == inspect.signature(bar))
        self.assertTrue(inspect.signature(foo) != inspect.signature(bar))

        def foo(pos, *args, a=42, b, c, **kwargs:int): pass
        def bar(pos, *args, c, b, a=42, **kwargs:int): pass
        self.assertTrue(inspect.signature(foo) == inspect.signature(bar))
        self.assertFalse(inspect.signature(foo) != inspect.signature(bar))
>>>>>>> 3018cc49

        def foo(a): pass
        foo_sig = inspect.signature(foo)

        manual_sig = S(parameters=[P('a', P.POSITIONAL_OR_KEYWORD)])

        self.assertEqual(hash(foo_sig), hash(manual_sig))
        self.assertNotEqual(hash(foo_sig),
                            hash(manual_sig.replace(return_annotation='spam')))

        def bar(a) -> 1: pass
        self.assertNotEqual(hash(foo_sig), hash(inspect.signature(bar)))

        def foo(a={}): pass
        with self.assertRaisesRegex(TypeError, 'unhashable type'):
            hash(inspect.signature(foo))

        def foo(a) -> {}: pass
        with self.assertRaisesRegex(TypeError, 'unhashable type'):
            hash(inspect.signature(foo))

    def test_signature_str(self):
        def foo(a:int=1, *, b, c=None, **kwargs) -> 42:
            pass
        self.assertEqual(str(inspect.signature(foo)),
                         '(a:int=1, *, b, c=None, **kwargs) -> 42')

        def foo(a:int=1, *args, b, c=None, **kwargs) -> 42:
            pass
        self.assertEqual(str(inspect.signature(foo)),
                         '(a:int=1, *args, b, c=None, **kwargs) -> 42')

        def foo():
            pass
        self.assertEqual(str(inspect.signature(foo)), '()')

    def test_signature_str_positional_only(self):
        P = inspect.Parameter
        S = inspect.Signature

        def test(a_po, *, b, **kwargs):
            return a_po, kwargs

        sig = inspect.signature(test)
        new_params = list(sig.parameters.values())
        new_params[0] = new_params[0].replace(kind=P.POSITIONAL_ONLY)
        test.__signature__ = sig.replace(parameters=new_params)

        self.assertEqual(str(inspect.signature(test)),
                         '(a_po, /, *, b, **kwargs)')

        self.assertEqual(str(S(parameters=[P('foo', P.POSITIONAL_ONLY)])),
                         '(foo, /)')

        self.assertEqual(str(S(parameters=[
                                P('foo', P.POSITIONAL_ONLY),
                                P('bar', P.VAR_KEYWORD)])),
                         '(foo, /, **bar)')

        self.assertEqual(str(S(parameters=[
                                P('foo', P.POSITIONAL_ONLY),
                                P('bar', P.VAR_POSITIONAL)])),
                         '(foo, /, *bar)')

    def test_signature_replace_anno(self):
        def test() -> 42:
            pass

        sig = inspect.signature(test)
        sig = sig.replace(return_annotation=None)
        self.assertIs(sig.return_annotation, None)
        sig = sig.replace(return_annotation=sig.empty)
        self.assertIs(sig.return_annotation, sig.empty)
        sig = sig.replace(return_annotation=42)
        self.assertEqual(sig.return_annotation, 42)
        self.assertEqual(sig, inspect.signature(test))

    def test_signature_on_mangled_parameters(self):
        class Spam:
            def foo(self, __p1:1=2, *, __p2:2=3):
                pass
        class Ham(Spam):
            pass

        self.assertEqual(self.signature(Spam.foo),
                         ((('self', ..., ..., "positional_or_keyword"),
                           ('_Spam__p1', 2, 1, "positional_or_keyword"),
                           ('_Spam__p2', 3, 2, "keyword_only")),
                          ...))

        self.assertEqual(self.signature(Spam.foo),
                         self.signature(Ham.foo))

    def test_signature_from_callable_python_obj(self):
        class MySignature(inspect.Signature): pass
        def foo(a, *, b:1): pass
        foo_sig = MySignature.from_callable(foo)
        self.assertTrue(isinstance(foo_sig, MySignature))

    @unittest.skipIf(MISSING_C_DOCSTRINGS,
                     "Signature information for builtins requires docstrings")
    def test_signature_from_callable_builtin_obj(self):
        class MySignature(inspect.Signature): pass
        sig = MySignature.from_callable(_pickle.Pickler)
        self.assertTrue(isinstance(sig, MySignature))


class TestParameterObject(unittest.TestCase):
    def test_signature_parameter_kinds(self):
        P = inspect.Parameter
        self.assertTrue(P.POSITIONAL_ONLY < P.POSITIONAL_OR_KEYWORD < \
                        P.VAR_POSITIONAL < P.KEYWORD_ONLY < P.VAR_KEYWORD)

        self.assertEqual(str(P.POSITIONAL_ONLY), 'POSITIONAL_ONLY')
        self.assertTrue('POSITIONAL_ONLY' in repr(P.POSITIONAL_ONLY))

    def test_signature_parameter_object(self):
        p = inspect.Parameter('foo', default=10,
                              kind=inspect.Parameter.POSITIONAL_ONLY)
        self.assertEqual(p.name, 'foo')
        self.assertEqual(p.default, 10)
        self.assertIs(p.annotation, p.empty)
        self.assertEqual(p.kind, inspect.Parameter.POSITIONAL_ONLY)

        with self.assertRaisesRegex(ValueError, 'invalid value'):
            inspect.Parameter('foo', default=10, kind='123')

        with self.assertRaisesRegex(ValueError, 'not a valid parameter name'):
            inspect.Parameter('1', kind=inspect.Parameter.VAR_KEYWORD)

        with self.assertRaisesRegex(TypeError, 'name must be a str'):
            inspect.Parameter(None, kind=inspect.Parameter.VAR_KEYWORD)

        with self.assertRaisesRegex(ValueError,
                                    'is not a valid parameter name'):
            inspect.Parameter('$', kind=inspect.Parameter.VAR_KEYWORD)

        with self.assertRaisesRegex(ValueError, 'cannot have default values'):
            inspect.Parameter('a', default=42,
                              kind=inspect.Parameter.VAR_KEYWORD)

        with self.assertRaisesRegex(ValueError, 'cannot have default values'):
            inspect.Parameter('a', default=42,
                              kind=inspect.Parameter.VAR_POSITIONAL)

        p = inspect.Parameter('a', default=42,
                              kind=inspect.Parameter.POSITIONAL_OR_KEYWORD)
        with self.assertRaisesRegex(ValueError, 'cannot have default values'):
            p.replace(kind=inspect.Parameter.VAR_POSITIONAL)

        self.assertTrue(repr(p).startswith('<Parameter'))
        self.assertTrue('"a=42"' in repr(p))

    def test_signature_parameter_hashable(self):
        P = inspect.Parameter
        foo = P('foo', kind=P.POSITIONAL_ONLY)
        self.assertEqual(hash(foo), hash(P('foo', kind=P.POSITIONAL_ONLY)))
        self.assertNotEqual(hash(foo), hash(P('foo', kind=P.POSITIONAL_ONLY,
                                              default=42)))
        self.assertNotEqual(hash(foo),
                            hash(foo.replace(kind=P.VAR_POSITIONAL)))

    def test_signature_parameter_equality(self):
        P = inspect.Parameter
        p = P('foo', default=42, kind=inspect.Parameter.KEYWORD_ONLY)

        self.assertTrue(p == p)
        self.assertFalse(p != p)
        self.assertFalse(p == 42)
        self.assertTrue(p != 42)
        self.assertTrue(p == EqualsToAll())
        self.assertFalse(p != EqualsToAll())

        self.assertTrue(p == P('foo', default=42,
                               kind=inspect.Parameter.KEYWORD_ONLY))
        self.assertFalse(p != P('foo', default=42,
                                kind=inspect.Parameter.KEYWORD_ONLY))

    def test_signature_parameter_replace(self):
        p = inspect.Parameter('foo', default=42,
                              kind=inspect.Parameter.KEYWORD_ONLY)

        self.assertIsNot(p, p.replace())
        self.assertEqual(p, p.replace())

        p2 = p.replace(annotation=1)
        self.assertEqual(p2.annotation, 1)
        p2 = p2.replace(annotation=p2.empty)
        self.assertEqual(p, p2)

        p2 = p2.replace(name='bar')
        self.assertEqual(p2.name, 'bar')
        self.assertNotEqual(p2, p)

        with self.assertRaisesRegex(ValueError,
                                    'name is a required attribute'):
            p2 = p2.replace(name=p2.empty)

        p2 = p2.replace(name='foo', default=None)
        self.assertIs(p2.default, None)
        self.assertNotEqual(p2, p)

        p2 = p2.replace(name='foo', default=p2.empty)
        self.assertIs(p2.default, p2.empty)


        p2 = p2.replace(default=42, kind=p2.POSITIONAL_OR_KEYWORD)
        self.assertEqual(p2.kind, p2.POSITIONAL_OR_KEYWORD)
        self.assertNotEqual(p2, p)

        with self.assertRaisesRegex(ValueError, 'invalid value for'):
            p2 = p2.replace(kind=p2.empty)

        p2 = p2.replace(kind=p2.KEYWORD_ONLY)
        self.assertEqual(p2, p)

    def test_signature_parameter_positional_only(self):
        with self.assertRaisesRegex(TypeError, 'name must be a str'):
            inspect.Parameter(None, kind=inspect.Parameter.POSITIONAL_ONLY)

    def test_signature_parameter_immutability(self):
        p = inspect.Parameter('spam', kind=inspect.Parameter.KEYWORD_ONLY)

        with self.assertRaises(AttributeError):
            p.foo = 'bar'

        with self.assertRaises(AttributeError):
            p.kind = 123


class TestSignatureBind(unittest.TestCase):
    @staticmethod
    def call(func, *args, **kwargs):
        sig = inspect.signature(func)
        ba = sig.bind(*args, **kwargs)
        return func(*ba.args, **ba.kwargs)

    def test_signature_bind_empty(self):
        def test():
            return 42

        self.assertEqual(self.call(test), 42)
        with self.assertRaisesRegex(TypeError, 'too many positional arguments'):
            self.call(test, 1)
        with self.assertRaisesRegex(TypeError, 'too many positional arguments'):
            self.call(test, 1, spam=10)
        with self.assertRaisesRegex(
            TypeError, "got an unexpected keyword argument 'spam'"):

            self.call(test, spam=1)

    def test_signature_bind_var(self):
        def test(*args, **kwargs):
            return args, kwargs

        self.assertEqual(self.call(test), ((), {}))
        self.assertEqual(self.call(test, 1), ((1,), {}))
        self.assertEqual(self.call(test, 1, 2), ((1, 2), {}))
        self.assertEqual(self.call(test, foo='bar'), ((), {'foo': 'bar'}))
        self.assertEqual(self.call(test, 1, foo='bar'), ((1,), {'foo': 'bar'}))
        self.assertEqual(self.call(test, args=10), ((), {'args': 10}))
        self.assertEqual(self.call(test, 1, 2, foo='bar'),
                         ((1, 2), {'foo': 'bar'}))

    def test_signature_bind_just_args(self):
        def test(a, b, c):
            return a, b, c

        self.assertEqual(self.call(test, 1, 2, 3), (1, 2, 3))

        with self.assertRaisesRegex(TypeError, 'too many positional arguments'):
            self.call(test, 1, 2, 3, 4)

        with self.assertRaisesRegex(TypeError,
                                    "missing a required argument: 'b'"):
            self.call(test, 1)

        with self.assertRaisesRegex(TypeError,
                                    "missing a required argument: 'a'"):
            self.call(test)

        def test(a, b, c=10):
            return a, b, c
        self.assertEqual(self.call(test, 1, 2, 3), (1, 2, 3))
        self.assertEqual(self.call(test, 1, 2), (1, 2, 10))

        def test(a=1, b=2, c=3):
            return a, b, c
        self.assertEqual(self.call(test, a=10, c=13), (10, 2, 13))
        self.assertEqual(self.call(test, a=10), (10, 2, 3))
        self.assertEqual(self.call(test, b=10), (1, 10, 3))

    def test_signature_bind_varargs_order(self):
        def test(*args):
            return args

        self.assertEqual(self.call(test), ())
        self.assertEqual(self.call(test, 1, 2, 3), (1, 2, 3))

    def test_signature_bind_args_and_varargs(self):
        def test(a, b, c=3, *args):
            return a, b, c, args

        self.assertEqual(self.call(test, 1, 2, 3, 4, 5), (1, 2, 3, (4, 5)))
        self.assertEqual(self.call(test, 1, 2), (1, 2, 3, ()))
        self.assertEqual(self.call(test, b=1, a=2), (2, 1, 3, ()))
        self.assertEqual(self.call(test, 1, b=2), (1, 2, 3, ()))

        with self.assertRaisesRegex(TypeError,
                                     "multiple values for argument 'c'"):
            self.call(test, 1, 2, 3, c=4)

    def test_signature_bind_just_kwargs(self):
        def test(**kwargs):
            return kwargs

        self.assertEqual(self.call(test), {})
        self.assertEqual(self.call(test, foo='bar', spam='ham'),
                         {'foo': 'bar', 'spam': 'ham'})

    def test_signature_bind_args_and_kwargs(self):
        def test(a, b, c=3, **kwargs):
            return a, b, c, kwargs

        self.assertEqual(self.call(test, 1, 2), (1, 2, 3, {}))
        self.assertEqual(self.call(test, 1, 2, foo='bar', spam='ham'),
                         (1, 2, 3, {'foo': 'bar', 'spam': 'ham'}))
        self.assertEqual(self.call(test, b=2, a=1, foo='bar', spam='ham'),
                         (1, 2, 3, {'foo': 'bar', 'spam': 'ham'}))
        self.assertEqual(self.call(test, a=1, b=2, foo='bar', spam='ham'),
                         (1, 2, 3, {'foo': 'bar', 'spam': 'ham'}))
        self.assertEqual(self.call(test, 1, b=2, foo='bar', spam='ham'),
                         (1, 2, 3, {'foo': 'bar', 'spam': 'ham'}))
        self.assertEqual(self.call(test, 1, b=2, c=4, foo='bar', spam='ham'),
                         (1, 2, 4, {'foo': 'bar', 'spam': 'ham'}))
        self.assertEqual(self.call(test, 1, 2, 4, foo='bar'),
                         (1, 2, 4, {'foo': 'bar'}))
        self.assertEqual(self.call(test, c=5, a=4, b=3),
                         (4, 3, 5, {}))

    def test_signature_bind_kwonly(self):
        def test(*, foo):
            return foo
        with self.assertRaisesRegex(TypeError,
                                     'too many positional arguments'):
            self.call(test, 1)
        self.assertEqual(self.call(test, foo=1), 1)

        def test(a, *, foo=1, bar):
            return foo
        with self.assertRaisesRegex(TypeError,
                                     "missing a required argument: 'bar'"):
            self.call(test, 1)

        def test(foo, *, bar):
            return foo, bar
        self.assertEqual(self.call(test, 1, bar=2), (1, 2))
        self.assertEqual(self.call(test, bar=2, foo=1), (1, 2))

        with self.assertRaisesRegex(
            TypeError, "got an unexpected keyword argument 'spam'"):

            self.call(test, bar=2, foo=1, spam=10)

        with self.assertRaisesRegex(TypeError,
                                     'too many positional arguments'):
            self.call(test, 1, 2)

        with self.assertRaisesRegex(TypeError,
                                     'too many positional arguments'):
            self.call(test, 1, 2, bar=2)

        with self.assertRaisesRegex(
            TypeError, "got an unexpected keyword argument 'spam'"):

            self.call(test, 1, bar=2, spam='ham')

        with self.assertRaisesRegex(TypeError,
                                     "missing a required argument: 'bar'"):
            self.call(test, 1)

        def test(foo, *, bar, **bin):
            return foo, bar, bin
        self.assertEqual(self.call(test, 1, bar=2), (1, 2, {}))
        self.assertEqual(self.call(test, foo=1, bar=2), (1, 2, {}))
        self.assertEqual(self.call(test, 1, bar=2, spam='ham'),
                         (1, 2, {'spam': 'ham'}))
        self.assertEqual(self.call(test, spam='ham', foo=1, bar=2),
                         (1, 2, {'spam': 'ham'}))
        with self.assertRaisesRegex(TypeError,
                                    "missing a required argument: 'foo'"):
            self.call(test, spam='ham', bar=2)
        self.assertEqual(self.call(test, 1, bar=2, bin=1, spam=10),
                         (1, 2, {'bin': 1, 'spam': 10}))

    def test_signature_bind_arguments(self):
        def test(a, *args, b, z=100, **kwargs):
            pass
        sig = inspect.signature(test)
        ba = sig.bind(10, 20, b=30, c=40, args=50, kwargs=60)
        # we won't have 'z' argument in the bound arguments object, as we didn't
        # pass it to the 'bind'
        self.assertEqual(tuple(ba.arguments.items()),
                         (('a', 10), ('args', (20,)), ('b', 30),
                          ('kwargs', {'c': 40, 'args': 50, 'kwargs': 60})))
        self.assertEqual(ba.kwargs,
                         {'b': 30, 'c': 40, 'args': 50, 'kwargs': 60})
        self.assertEqual(ba.args, (10, 20))

    def test_signature_bind_positional_only(self):
        P = inspect.Parameter

        def test(a_po, b_po, c_po=3, foo=42, *, bar=50, **kwargs):
            return a_po, b_po, c_po, foo, bar, kwargs

        sig = inspect.signature(test)
        new_params = collections.OrderedDict(tuple(sig.parameters.items()))
        for name in ('a_po', 'b_po', 'c_po'):
            new_params[name] = new_params[name].replace(kind=P.POSITIONAL_ONLY)
        new_sig = sig.replace(parameters=new_params.values())
        test.__signature__ = new_sig

        self.assertEqual(self.call(test, 1, 2, 4, 5, bar=6),
                         (1, 2, 4, 5, 6, {}))

        self.assertEqual(self.call(test, 1, 2),
                         (1, 2, 3, 42, 50, {}))

        self.assertEqual(self.call(test, 1, 2, foo=4, bar=5),
                         (1, 2, 3, 4, 5, {}))

        with self.assertRaisesRegex(TypeError, "but was passed as a keyword"):
            self.call(test, 1, 2, foo=4, bar=5, c_po=10)

        with self.assertRaisesRegex(TypeError, "parameter is positional only"):
            self.call(test, 1, 2, c_po=4)

        with self.assertRaisesRegex(TypeError, "parameter is positional only"):
            self.call(test, a_po=1, b_po=2)

    def test_signature_bind_with_self_arg(self):
        # Issue #17071: one of the parameters is named "self
        def test(a, self, b):
            pass
        sig = inspect.signature(test)
        ba = sig.bind(1, 2, 3)
        self.assertEqual(ba.args, (1, 2, 3))
        ba = sig.bind(1, self=2, b=3)
        self.assertEqual(ba.args, (1, 2, 3))

    def test_signature_bind_vararg_name(self):
        def test(a, *args):
            return a, args
        sig = inspect.signature(test)

        with self.assertRaisesRegex(
            TypeError, "got an unexpected keyword argument 'args'"):

            sig.bind(a=0, args=1)

        def test(*args, **kwargs):
            return args, kwargs
        self.assertEqual(self.call(test, args=1), ((), {'args': 1}))

        sig = inspect.signature(test)
        ba = sig.bind(args=1)
        self.assertEqual(ba.arguments, {'kwargs': {'args': 1}})


class TestBoundArguments(unittest.TestCase):
    def test_signature_bound_arguments_unhashable(self):
        def foo(a): pass
        ba = inspect.signature(foo).bind(1)

        with self.assertRaisesRegex(TypeError, 'unhashable type'):
            hash(ba)

    def test_signature_bound_arguments_equality(self):
        def foo(a): pass
        ba = inspect.signature(foo).bind(1)
        self.assertTrue(ba == ba)
        self.assertFalse(ba != ba)
        self.assertTrue(ba == EqualsToAll())
        self.assertFalse(ba != EqualsToAll())

        ba2 = inspect.signature(foo).bind(1)
        self.assertTrue(ba == ba2)
        self.assertFalse(ba != ba2)

        ba3 = inspect.signature(foo).bind(2)
        self.assertFalse(ba == ba3)
        self.assertTrue(ba != ba3)
        ba3.arguments['a'] = 1
        self.assertTrue(ba == ba3)
        self.assertFalse(ba != ba3)

        def bar(b): pass
        ba4 = inspect.signature(bar).bind(1)
        self.assertFalse(ba == ba4)
        self.assertTrue(ba != ba4)

        def foo(*, a, b): pass
        sig = inspect.signature(foo)
        ba1 = sig.bind(a=1, b=2)
        ba2 = sig.bind(b=2, a=1)
        self.assertEqual(ba1, ba2)

    def test_signature_bound_arguments_pickle(self):
        def foo(a, b, *, c:1={}, **kw) -> {42:'ham'}: pass
        sig = inspect.signature(foo)
        ba = sig.bind(20, 30, z={})

        for ver in range(pickle.HIGHEST_PROTOCOL + 1):
            with self.subTest(pickle_ver=ver):
                ba_pickled = pickle.loads(pickle.dumps(ba, ver))
                self.assertEqual(ba, ba_pickled)

    def test_signature_bound_arguments_repr(self):
        def foo(a, b, *, c:1={}, **kw) -> {42:'ham'}: pass
        sig = inspect.signature(foo)
        ba = sig.bind(20, 30, z={})
        self.assertRegex(repr(ba), r'<BoundArguments \(a=20,.*\}\}\)>')

    def test_signature_bound_arguments_apply_defaults(self):
        def foo(a, b=1, *args, c:1={}, **kw): pass
        sig = inspect.signature(foo)

        ba = sig.bind(20)
        ba.apply_defaults()
        self.assertEqual(
            list(ba.arguments.items()),
            [('a', 20), ('b', 1), ('args', ()), ('c', {}), ('kw', {})])

        # Make sure that we preserve the order:
        # i.e. 'c' should be *before* 'kw'.
        ba = sig.bind(10, 20, 30, d=1)
        ba.apply_defaults()
        self.assertEqual(
            list(ba.arguments.items()),
            [('a', 10), ('b', 20), ('args', (30,)), ('c', {}), ('kw', {'d':1})])

        # Make sure that BoundArguments produced by bind_partial()
        # are supported.
        def foo(a, b): pass
        sig = inspect.signature(foo)
        ba = sig.bind_partial(20)
        ba.apply_defaults()
        self.assertEqual(
            list(ba.arguments.items()),
            [('a', 20)])

        # Test no args
        def foo(): pass
        sig = inspect.signature(foo)
        ba = sig.bind()
        ba.apply_defaults()
        self.assertEqual(list(ba.arguments.items()), [])


class TestSignaturePrivateHelpers(unittest.TestCase):
    def test_signature_get_bound_param(self):
        getter = inspect._signature_get_bound_param

        self.assertEqual(getter('($self)'), 'self')
        self.assertEqual(getter('($self, obj)'), 'self')
        self.assertEqual(getter('($cls, /, obj)'), 'cls')

    def _strip_non_python_syntax(self, input,
        clean_signature, self_parameter, last_positional_only):
        computed_clean_signature, \
            computed_self_parameter, \
            computed_last_positional_only = \
            inspect._signature_strip_non_python_syntax(input)
        self.assertEqual(computed_clean_signature, clean_signature)
        self.assertEqual(computed_self_parameter, self_parameter)
        self.assertEqual(computed_last_positional_only, last_positional_only)

    def test_signature_strip_non_python_syntax(self):
        self._strip_non_python_syntax(
            "($module, /, path, mode, *, dir_fd=None, " +
                "effective_ids=False,\n       follow_symlinks=True)",
            "(module, path, mode, *, dir_fd=None, " +
                "effective_ids=False, follow_symlinks=True)",
            0,
            0)

        self._strip_non_python_syntax(
            "($module, word, salt, /)",
            "(module, word, salt)",
            0,
            2)

        self._strip_non_python_syntax(
            "(x, y=None, z=None, /)",
            "(x, y=None, z=None)",
            None,
            2)

        self._strip_non_python_syntax(
            "(x, y=None, z=None)",
            "(x, y=None, z=None)",
            None,
            None)

        self._strip_non_python_syntax(
            "(x,\n    y=None,\n      z = None  )",
            "(x, y=None, z=None)",
            None,
            None)

        self._strip_non_python_syntax(
            "",
            "",
            None,
            None)

        self._strip_non_python_syntax(
            None,
            None,
            None,
            None)

class TestSignatureDefinitions(unittest.TestCase):
    # This test case provides a home for checking that particular APIs
    # have signatures available for introspection

    @cpython_only
    @unittest.skipIf(MISSING_C_DOCSTRINGS,
                     "Signature information for builtins requires docstrings")
    def test_builtins_have_signatures(self):
        # This checks all builtin callables in CPython have signatures
        # A few have signatures Signature can't yet handle, so we skip those
        # since they will have to wait until PEP 457 adds the required
        # introspection support to the inspect module
        # Some others also haven't been converted yet for various other
        # reasons, so we also skip those for the time being, but design
        # the test to fail in order to indicate when it needs to be
        # updated.
        no_signature = set()
        # These need PEP 457 groups
        needs_groups = {"range", "slice", "dir", "getattr",
                        "next", "iter", "vars"}
        no_signature |= needs_groups
        # These need PEP 457 groups or a signature change to accept None
        needs_semantic_update = {"round"}
        no_signature |= needs_semantic_update
        # These need *args support in Argument Clinic
        needs_varargs = {"min", "max", "print", "__build_class__"}
        no_signature |= needs_varargs
        # These simply weren't covered in the initial AC conversion
        # for builtin callables
        not_converted_yet = {"open", "__import__"}
        no_signature |= not_converted_yet
        # These builtin types are expected to provide introspection info
        types_with_signatures = set()
        # Check the signatures we expect to be there
        ns = vars(builtins)
        for name, obj in sorted(ns.items()):
            if not callable(obj):
                continue
            # The builtin types haven't been converted to AC yet
            if isinstance(obj, type) and (name not in types_with_signatures):
                # Note that this also skips all the exception types
                no_signature.add(name)
            if (name in no_signature):
                # Not yet converted
                continue
            with self.subTest(builtin=name):
                self.assertIsNotNone(inspect.signature(obj))
        # Check callables that haven't been converted don't claim a signature
        # This ensures this test will start failing as more signatures are
        # added, so the affected items can be moved into the scope of the
        # regression test above
        for name in no_signature:
            with self.subTest(builtin=name):
                self.assertIsNone(obj.__text_signature__)


class TestUnwrap(unittest.TestCase):

    def test_unwrap_one(self):
        def func(a, b):
            return a + b
        wrapper = functools.lru_cache(maxsize=20)(func)
        self.assertIs(inspect.unwrap(wrapper), func)

    def test_unwrap_several(self):
        def func(a, b):
            return a + b
        wrapper = func
        for __ in range(10):
            @functools.wraps(wrapper)
            def wrapper():
                pass
        self.assertIsNot(wrapper.__wrapped__, func)
        self.assertIs(inspect.unwrap(wrapper), func)

    def test_stop(self):
        def func1(a, b):
            return a + b
        @functools.wraps(func1)
        def func2():
            pass
        @functools.wraps(func2)
        def wrapper():
            pass
        func2.stop_here = 1
        unwrapped = inspect.unwrap(wrapper,
                                   stop=(lambda f: hasattr(f, "stop_here")))
        self.assertIs(unwrapped, func2)

    def test_cycle(self):
        def func1(): pass
        func1.__wrapped__ = func1
        with self.assertRaisesRegex(ValueError, 'wrapper loop'):
            inspect.unwrap(func1)

        def func2(): pass
        func2.__wrapped__ = func1
        func1.__wrapped__ = func2
        with self.assertRaisesRegex(ValueError, 'wrapper loop'):
            inspect.unwrap(func1)
        with self.assertRaisesRegex(ValueError, 'wrapper loop'):
            inspect.unwrap(func2)

    def test_unhashable(self):
        def func(): pass
        func.__wrapped__ = None
        class C:
            __hash__ = None
            __wrapped__ = func
        self.assertIsNone(inspect.unwrap(C()))

class TestMain(unittest.TestCase):
    def test_only_source(self):
        module = importlib.import_module('unittest')
        rc, out, err = assert_python_ok('-m', 'inspect',
                                        'unittest')
        lines = out.decode().splitlines()
        # ignore the final newline
        self.assertEqual(lines[:-1], inspect.getsource(module).splitlines())
        self.assertEqual(err, b'')

    def test_custom_getattr(self):
        def foo():
            pass
        foo.__signature__ = 42
        with self.assertRaises(TypeError):
            inspect.signature(foo)

    @unittest.skipIf(ThreadPoolExecutor is None,
            'threads required to test __qualname__ for source files')
    def test_qualname_source(self):
        rc, out, err = assert_python_ok('-m', 'inspect',
                                     'concurrent.futures:ThreadPoolExecutor')
        lines = out.decode().splitlines()
        # ignore the final newline
        self.assertEqual(lines[:-1],
                         inspect.getsource(ThreadPoolExecutor).splitlines())
        self.assertEqual(err, b'')

    def test_builtins(self):
        module = importlib.import_module('unittest')
        _, out, err = assert_python_failure('-m', 'inspect',
                                            'sys')
        lines = err.decode().splitlines()
        self.assertEqual(lines, ["Can't get info for builtin modules."])

    def test_details(self):
        module = importlib.import_module('unittest')
        rc, out, err = assert_python_ok('-m', 'inspect',
                                        'unittest', '--details')
        output = out.decode()
        # Just a quick sanity check on the output
        self.assertIn(module.__name__, output)
        self.assertIn(module.__file__, output)
        if not sys.flags.optimize:
            self.assertIn(module.__cached__, output)
        self.assertEqual(err, b'')


class TestReload(unittest.TestCase):

    src_before = textwrap.dedent("""\
def foo():
    print("Bla")
    """)

    src_after = textwrap.dedent("""\
def foo():
    print("Oh no!")
    """)

    def assertInspectEqual(self, path, source):
        inspected_src = inspect.getsource(source)
        with open(path) as src:
            self.assertEqual(
                src.read().splitlines(True),
                inspected_src.splitlines(True)
            )

    def test_getsource_reload(self):
        # see issue 1218234
        with _ready_to_import('reload_bug', self.src_before) as (name, path):
            module = importlib.import_module(name)
            self.assertInspectEqual(path, module)
            with open(path, 'w') as src:
                src.write(self.src_after)
            self.assertInspectEqual(path, module)


def test_main():
    run_unittest(
        TestDecorators, TestRetrievingSourceCode, TestOneliners, TestBuggyCases,
        TestInterpreterStack, TestClassesAndFunctions, TestPredicates,
        TestGetcallargsFunctions, TestGetcallargsMethods,
        TestGetcallargsUnboundMethods, TestGetattrStatic, TestGetGeneratorState,
        TestNoEOL, TestSignatureObject, TestSignatureBind, TestParameterObject,
        TestBoundArguments, TestSignaturePrivateHelpers,
        TestSignatureDefinitions,
        TestGetClosureVars, TestUnwrap, TestMain, TestReload,
        TestGetCoroutineState
    )

if __name__ == "__main__":
    test_main()<|MERGE_RESOLUTION|>--- conflicted
+++ resolved
@@ -81,7 +81,6 @@
     for i in range(2):
         yield i
 
-<<<<<<< HEAD
 async def coroutine_function_example(self):
     return 'spam'
 
@@ -89,21 +88,10 @@
 def gen_coroutine_function_example(self):
     yield
     return 'spam'
-=======
+
 class EqualsToAll:
     def __eq__(self, other):
         return True
-
-class TestPredicates(IsTestBase):
-    def test_sixteen(self):
-        count = len([x for x in dir(inspect) if x.startswith('is')])
-        # This test is here for remember you to update Doc/library/inspect.rst
-        # which claims there are 16 such functions
-        expected = 16
-        err_msg = "There are %d (not %d) is* functions" % (count, expected)
-        self.assertEqual(count, expected, err_msg)
->>>>>>> 3018cc49
-
 
 class TestPredicates(IsTestBase):
 
@@ -2693,125 +2681,84 @@
         self.assertFalse(inspect.signature(foo) != EqualsToAll())
 
         def bar(a, *, b:int) -> float: pass
-<<<<<<< HEAD
-        self.assertEqual(inspect.signature(foo), inspect.signature(bar))
+        self.assertTrue(inspect.signature(foo) == inspect.signature(bar))
+        self.assertFalse(inspect.signature(foo) != inspect.signature(bar))
         self.assertEqual(
             hash(inspect.signature(foo)), hash(inspect.signature(bar)))
 
         def bar(a, *, b:int) -> int: pass
-        self.assertNotEqual(inspect.signature(foo), inspect.signature(bar))
+        self.assertFalse(inspect.signature(foo) == inspect.signature(bar))
+        self.assertTrue(inspect.signature(foo) != inspect.signature(bar))
         self.assertNotEqual(
             hash(inspect.signature(foo)), hash(inspect.signature(bar)))
 
         def bar(a, *, b:int): pass
-        self.assertNotEqual(inspect.signature(foo), inspect.signature(bar))
+        self.assertFalse(inspect.signature(foo) == inspect.signature(bar))
+        self.assertTrue(inspect.signature(foo) != inspect.signature(bar))
         self.assertNotEqual(
             hash(inspect.signature(foo)), hash(inspect.signature(bar)))
 
         def bar(a, *, b:int=42) -> float: pass
-        self.assertNotEqual(inspect.signature(foo), inspect.signature(bar))
+        self.assertFalse(inspect.signature(foo) == inspect.signature(bar))
+        self.assertTrue(inspect.signature(foo) != inspect.signature(bar))
         self.assertNotEqual(
             hash(inspect.signature(foo)), hash(inspect.signature(bar)))
 
         def bar(a, *, c) -> float: pass
-        self.assertNotEqual(inspect.signature(foo), inspect.signature(bar))
+        self.assertFalse(inspect.signature(foo) == inspect.signature(bar))
+        self.assertTrue(inspect.signature(foo) != inspect.signature(bar))
         self.assertNotEqual(
             hash(inspect.signature(foo)), hash(inspect.signature(bar)))
 
         def bar(a, b:int) -> float: pass
-        self.assertNotEqual(inspect.signature(foo), inspect.signature(bar))
+        self.assertFalse(inspect.signature(foo) == inspect.signature(bar))
+        self.assertTrue(inspect.signature(foo) != inspect.signature(bar))
         self.assertNotEqual(
             hash(inspect.signature(foo)), hash(inspect.signature(bar)))
         def spam(b:int, a) -> float: pass
-        self.assertNotEqual(inspect.signature(spam), inspect.signature(bar))
+        self.assertFalse(inspect.signature(spam) == inspect.signature(bar))
+        self.assertTrue(inspect.signature(spam) != inspect.signature(bar))
         self.assertNotEqual(
             hash(inspect.signature(spam)), hash(inspect.signature(bar)))
-
-        def foo(*, a, b, c): pass
-        def bar(*, c, b, a): pass
-        self.assertEqual(inspect.signature(foo), inspect.signature(bar))
-        self.assertEqual(
-            hash(inspect.signature(foo)), hash(inspect.signature(bar)))
-
-        def foo(*, a=1, b, c): pass
-        def bar(*, c, b, a=1): pass
-        self.assertEqual(inspect.signature(foo), inspect.signature(bar))
-        self.assertEqual(
-            hash(inspect.signature(foo)), hash(inspect.signature(bar)))
-
-        def foo(pos, *, a=1, b, c): pass
-        def bar(pos, *, c, b, a=1): pass
-        self.assertEqual(inspect.signature(foo), inspect.signature(bar))
-        self.assertEqual(
-            hash(inspect.signature(foo)), hash(inspect.signature(bar)))
-
-        def foo(pos, *, a, b, c): pass
-        def bar(pos, *, c, b, a=1): pass
-        self.assertNotEqual(inspect.signature(foo), inspect.signature(bar))
-        self.assertNotEqual(
-            hash(inspect.signature(foo)), hash(inspect.signature(bar)))
-
-        def foo(pos, *args, a=42, b, c, **kwargs:int): pass
-        def bar(pos, *args, c, b, a=42, **kwargs:int): pass
-        self.assertEqual(inspect.signature(foo), inspect.signature(bar))
-        self.assertEqual(
-            hash(inspect.signature(foo)), hash(inspect.signature(bar)))
-
-    def test_signature_hashable(self):
-        S = inspect.Signature
-        P = inspect.Parameter
-=======
-        self.assertTrue(inspect.signature(foo) == inspect.signature(bar))
-        self.assertFalse(inspect.signature(foo) != inspect.signature(bar))
-
-        def bar(a, *, b:int) -> int: pass
-        self.assertFalse(inspect.signature(foo) == inspect.signature(bar))
-        self.assertTrue(inspect.signature(foo) != inspect.signature(bar))
-
-        def bar(a, *, b:int): pass
-        self.assertFalse(inspect.signature(foo) == inspect.signature(bar))
-        self.assertTrue(inspect.signature(foo) != inspect.signature(bar))
-
-        def bar(a, *, b:int=42) -> float: pass
-        self.assertFalse(inspect.signature(foo) == inspect.signature(bar))
-        self.assertTrue(inspect.signature(foo) != inspect.signature(bar))
-
-        def bar(a, *, c) -> float: pass
-        self.assertFalse(inspect.signature(foo) == inspect.signature(bar))
-        self.assertTrue(inspect.signature(foo) != inspect.signature(bar))
-
-        def bar(a, b:int) -> float: pass
-        self.assertFalse(inspect.signature(foo) == inspect.signature(bar))
-        self.assertTrue(inspect.signature(foo) != inspect.signature(bar))
-        def spam(b:int, a) -> float: pass
-        self.assertFalse(inspect.signature(spam) == inspect.signature(bar))
-        self.assertTrue(inspect.signature(spam) != inspect.signature(bar))
 
         def foo(*, a, b, c): pass
         def bar(*, c, b, a): pass
         self.assertTrue(inspect.signature(foo) == inspect.signature(bar))
         self.assertFalse(inspect.signature(foo) != inspect.signature(bar))
+        self.assertEqual(
+            hash(inspect.signature(foo)), hash(inspect.signature(bar)))
 
         def foo(*, a=1, b, c): pass
         def bar(*, c, b, a=1): pass
         self.assertTrue(inspect.signature(foo) == inspect.signature(bar))
         self.assertFalse(inspect.signature(foo) != inspect.signature(bar))
+        self.assertEqual(
+            hash(inspect.signature(foo)), hash(inspect.signature(bar)))
 
         def foo(pos, *, a=1, b, c): pass
         def bar(pos, *, c, b, a=1): pass
         self.assertTrue(inspect.signature(foo) == inspect.signature(bar))
         self.assertFalse(inspect.signature(foo) != inspect.signature(bar))
+        self.assertEqual(
+            hash(inspect.signature(foo)), hash(inspect.signature(bar)))
 
         def foo(pos, *, a, b, c): pass
         def bar(pos, *, c, b, a=1): pass
         self.assertFalse(inspect.signature(foo) == inspect.signature(bar))
         self.assertTrue(inspect.signature(foo) != inspect.signature(bar))
+        self.assertNotEqual(
+            hash(inspect.signature(foo)), hash(inspect.signature(bar)))
 
         def foo(pos, *args, a=42, b, c, **kwargs:int): pass
         def bar(pos, *args, c, b, a=42, **kwargs:int): pass
         self.assertTrue(inspect.signature(foo) == inspect.signature(bar))
         self.assertFalse(inspect.signature(foo) != inspect.signature(bar))
->>>>>>> 3018cc49
+        self.assertEqual(
+            hash(inspect.signature(foo)), hash(inspect.signature(bar)))
+
+    def test_signature_hashable(self):
+        S = inspect.Signature
+        P = inspect.Parameter
 
         def foo(a): pass
         foo_sig = inspect.signature(foo)
@@ -3317,7 +3264,8 @@
         sig = inspect.signature(foo)
         ba1 = sig.bind(a=1, b=2)
         ba2 = sig.bind(b=2, a=1)
-        self.assertEqual(ba1, ba2)
+        self.assertTrue(ba1 == ba2)
+        self.assertFalse(ba1 != ba2)
 
     def test_signature_bound_arguments_pickle(self):
         def foo(a, b, *, c:1={}, **kw) -> {42:'ham'}: pass
