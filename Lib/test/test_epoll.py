# Copyright (c) 2001-2006 Twisted Matrix Laboratories.
#
# Permission is hereby granted, free of charge, to any person obtaining
# a copy of this software and associated documentation files (the
# "Software"), to deal in the Software without restriction, including
# without limitation the rights to use, copy, modify, merge, publish,
# distribute, sublicense, and/or sell copies of the Software, and to
# permit persons to whom the Software is furnished to do so, subject to
# the following conditions:
#
# The above copyright notice and this permission notice shall be
# included in all copies or substantial portions of the Software.
#
# THE SOFTWARE IS PROVIDED "AS IS", WITHOUT WARRANTY OF ANY KIND,
# EXPRESS OR IMPLIED, INCLUDING BUT NOT LIMITED TO THE WARRANTIES OF
# MERCHANTABILITY, FITNESS FOR A PARTICULAR PURPOSE AND
# NONINFRINGEMENT. IN NO EVENT SHALL THE AUTHORS OR COPYRIGHT HOLDERS BE
# LIABLE FOR ANY CLAIM, DAMAGES OR OTHER LIABILITY, WHETHER IN AN ACTION
# OF CONTRACT, TORT OR OTHERWISE, ARISING FROM, OUT OF OR IN CONNECTION
# WITH THE SOFTWARE OR THE USE OR OTHER DEALINGS IN THE SOFTWARE.
"""
Tests for epoll wrapper.
"""
import errno
import os
import select
import socket
import time
import unittest

from test import support
if not hasattr(select, "epoll"):
    raise unittest.SkipTest("test works only on Linux 2.6")

try:
    select.epoll()
except OSError as e:
    if e.errno == errno.ENOSYS:
        raise unittest.SkipTest("kernel doesn't support epoll()")
    raise

class TestEPoll(unittest.TestCase):

    def setUp(self):
        self.serverSocket = socket.socket()
        self.serverSocket.bind(('127.0.0.1', 0))
        self.serverSocket.listen(1)
        self.connections = [self.serverSocket]

    def tearDown(self):
        for skt in self.connections:
            skt.close()

    def _connected_pair(self):
        client = socket.socket()
        client.setblocking(False)
        try:
            client.connect(('127.0.0.1', self.serverSocket.getsockname()[1]))
        except OSError as e:
            self.assertEqual(e.args[0], errno.EINPROGRESS)
        else:
            raise AssertionError("Connect should have raised EINPROGRESS")
        server, addr = self.serverSocket.accept()

        self.connections.extend((client, server))
        return client, server

    def test_create(self):
        try:
            ep = select.epoll(16)
        except OSError as e:
            raise AssertionError(str(e))
        self.assertTrue(ep.fileno() > 0, ep.fileno())
        self.assertTrue(not ep.closed)
        ep.close()
        self.assertTrue(ep.closed)
        self.assertRaises(ValueError, ep.fileno)
        if hasattr(select, "EPOLL_CLOEXEC"):
            select.epoll(select.EPOLL_CLOEXEC).close()
            self.assertRaises(OSError, select.epoll, flags=12356)

    def test_badcreate(self):
        self.assertRaises(TypeError, select.epoll, 1, 2, 3)
        self.assertRaises(TypeError, select.epoll, 'foo')
        self.assertRaises(TypeError, select.epoll, None)
        self.assertRaises(TypeError, select.epoll, ())
        self.assertRaises(TypeError, select.epoll, ['foo'])
        self.assertRaises(TypeError, select.epoll, {})

    def test_context_manager(self):
        with select.epoll(16) as ep:
            self.assertGreater(ep.fileno(), 0)
            self.assertFalse(ep.closed)
        self.assertTrue(ep.closed)
        self.assertRaises(ValueError, ep.fileno)

    def test_add(self):
        server, client = self._connected_pair()

        ep = select.epoll(2)
        try:
            ep.register(server.fileno(), select.EPOLLIN | select.EPOLLOUT)
            ep.register(client.fileno(), select.EPOLLIN | select.EPOLLOUT)
        finally:
            ep.close()

        # adding by object w/ fileno works, too.
        ep = select.epoll(2)
        try:
            ep.register(server, select.EPOLLIN | select.EPOLLOUT)
            ep.register(client, select.EPOLLIN | select.EPOLLOUT)
        finally:
            ep.close()

        ep = select.epoll(2)
        try:
            # TypeError: argument must be an int, or have a fileno() method.
            self.assertRaises(TypeError, ep.register, object(),
                select.EPOLLIN | select.EPOLLOUT)
            self.assertRaises(TypeError, ep.register, None,
                select.EPOLLIN | select.EPOLLOUT)
            # ValueError: file descriptor cannot be a negative integer (-1)
            self.assertRaises(ValueError, ep.register, -1,
                select.EPOLLIN | select.EPOLLOUT)
            # OSError: [Errno 9] Bad file descriptor
            self.assertRaises(OSError, ep.register, 10000,
                select.EPOLLIN | select.EPOLLOUT)
            # registering twice also raises an exception
            ep.register(server, select.EPOLLIN | select.EPOLLOUT)
            self.assertRaises(OSError, ep.register, server,
                select.EPOLLIN | select.EPOLLOUT)
        finally:
            ep.close()

    def test_fromfd(self):
        server, client = self._connected_pair()

        ep = select.epoll(2)
        ep2 = select.epoll.fromfd(ep.fileno())

        ep2.register(server.fileno(), select.EPOLLIN | select.EPOLLOUT)
        ep2.register(client.fileno(), select.EPOLLIN | select.EPOLLOUT)

        events = ep.poll(1, 4)
        events2 = ep2.poll(0.9, 4)
        self.assertEqual(len(events), 2)
        self.assertEqual(len(events2), 2)

        ep.close()
        try:
            ep2.poll(1, 4)
        except OSError as e:
            self.assertEqual(e.args[0], errno.EBADF, e)
        else:
            self.fail("epoll on closed fd didn't raise EBADF")

    def test_control_and_wait(self):
        client, server = self._connected_pair()

        ep = select.epoll(16)
        ep.register(server.fileno(),
                   select.EPOLLIN | select.EPOLLOUT | select.EPOLLET)
        ep.register(client.fileno(),
                   select.EPOLLIN | select.EPOLLOUT | select.EPOLLET)

        now = time.time()
        events = ep.poll(1, 4)
        then = time.time()
        self.assertFalse(then - now > 0.1, then - now)

        events.sort()
        expected = [(client.fileno(), select.EPOLLOUT),
                    (server.fileno(), select.EPOLLOUT)]
        expected.sort()

        self.assertEqual(events, expected)
        self.assertFalse(then - now > 0.01, then - now)

        now = time.time()
        events = ep.poll(timeout=2.1, maxevents=4)
        then = time.time()
        self.assertFalse(events)

        client.send(b"Hello!")
        server.send(b"world!!!")

        now = time.time()
        events = ep.poll(1, 4)
        then = time.time()
        self.assertFalse(then - now > 0.01)

        events.sort()
        expected = [(client.fileno(), select.EPOLLIN | select.EPOLLOUT),
                    (server.fileno(), select.EPOLLIN | select.EPOLLOUT)]
        expected.sort()

        self.assertEqual(events, expected)

        ep.unregister(client.fileno())
        ep.modify(server.fileno(), select.EPOLLOUT)
        now = time.time()
        events = ep.poll(1, 4)
        then = time.time()
        self.assertFalse(then - now > 0.01)

        expected = [(server.fileno(), select.EPOLLOUT)]
        self.assertEqual(events, expected)

    def test_errors(self):
        self.assertRaises(ValueError, select.epoll, -2)
        self.assertRaises(ValueError, select.epoll().register, -1,
                          select.EPOLLIN)

    def test_unregister_closed(self):
        server, client = self._connected_pair()
        fd = server.fileno()
        ep = select.epoll(16)
        ep.register(server)

        now = time.time()
        events = ep.poll(1, 4)
        then = time.time()
        self.assertFalse(then - now > 0.01)

        server.close()
        ep.unregister(fd)

<<<<<<< HEAD
    def test_close(self):
        open_file = open(__file__, "rb")
        self.addCleanup(open_file.close)
        fd = open_file.fileno()
        epoll = select.epoll()

        # test fileno() method and closed attribute
        self.assertIsInstance(epoll.fileno(), int)
        self.assertFalse(epoll.closed)

        # test close()
        epoll.close()
        self.assertTrue(epoll.closed)
        self.assertRaises(ValueError, epoll.fileno)

        # close() can be called more than once
        epoll.close()

        # operations must fail with ValueError("I/O operation on closed ...")
        self.assertRaises(ValueError, epoll.modify, fd, select.EPOLLIN)
        self.assertRaises(ValueError, epoll.poll, 1.0)
        self.assertRaises(ValueError, epoll.register, fd, select.EPOLLIN)
        self.assertRaises(ValueError, epoll.unregister, fd)

    def test_fd_non_inheritable(self):
        epoll = select.epoll()
        self.addCleanup(epoll.close)
        self.assertEqual(os.get_inheritable(epoll.fileno()), False)

=======
>>>>>>> 39d798eb
    def test_timeout_rounding(self):
        # epoll_wait() has a resolution of 1 millisecond, check if the timeout
        # is correctly rounded to the upper bound
        epoll = select.epoll()
        self.addCleanup(epoll.close)
        for timeout in (1e-2, 1e-3, 1e-4):
<<<<<<< HEAD
            t0 = time.perf_counter()
            epoll.poll(timeout)
            dt = time.perf_counter() - t0
=======
            t0 = time.monotonic()
            epoll.poll(timeout)
            dt = time.monotonic() - t0
>>>>>>> 39d798eb
            self.assertGreaterEqual(dt, timeout)


def test_main():
    support.run_unittest(TestEPoll)

if __name__ == "__main__":
    test_main()<|MERGE_RESOLUTION|>--- conflicted
+++ resolved
@@ -225,7 +225,6 @@
         server.close()
         ep.unregister(fd)
 
-<<<<<<< HEAD
     def test_close(self):
         open_file = open(__file__, "rb")
         self.addCleanup(open_file.close)
@@ -255,23 +254,15 @@
         self.addCleanup(epoll.close)
         self.assertEqual(os.get_inheritable(epoll.fileno()), False)
 
-=======
->>>>>>> 39d798eb
     def test_timeout_rounding(self):
         # epoll_wait() has a resolution of 1 millisecond, check if the timeout
         # is correctly rounded to the upper bound
         epoll = select.epoll()
         self.addCleanup(epoll.close)
         for timeout in (1e-2, 1e-3, 1e-4):
-<<<<<<< HEAD
-            t0 = time.perf_counter()
-            epoll.poll(timeout)
-            dt = time.perf_counter() - t0
-=======
             t0 = time.monotonic()
             epoll.poll(timeout)
             dt = time.monotonic() - t0
->>>>>>> 39d798eb
             self.assertGreaterEqual(dt, timeout)
 
 
