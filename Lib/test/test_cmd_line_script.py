# tests command line execution of scripts

import importlib
import unittest
import sys
import os
import os.path
import py_compile

import textwrap
from test import support
from test.script_helper import (
    make_pkg, make_script, make_zip_pkg, make_zip_script,
    assert_python_ok, assert_python_failure, temp_dir)

verbose = support.verbose

example_args = ['test1', 'test2', 'test3']

test_source = """\
# Script may be run with optimisation enabled, so don't rely on assert
# statements being executed
def assertEqual(lhs, rhs):
    if lhs != rhs:
        raise AssertionError('%r != %r' % (lhs, rhs))
def assertIdentical(lhs, rhs):
    if lhs is not rhs:
        raise AssertionError('%r is not %r' % (lhs, rhs))
# Check basic code execution
result = ['Top level assignment']
def f():
    result.append('Lower level reference')
f()
assertEqual(result, ['Top level assignment', 'Lower level reference'])
# Check population of magic variables
assertEqual(__name__, '__main__')
print('__file__==%a' % __file__)
assertEqual(__cached__, None)
print('__package__==%r' % __package__)
# Check the sys module
import sys
assertIdentical(globals(), sys.modules[__name__].__dict__)
from test import test_cmd_line_script
example_args_list = test_cmd_line_script.example_args
assertEqual(sys.argv[1:], example_args_list)
print('sys.argv[0]==%a' % sys.argv[0])
print('sys.path[0]==%a' % sys.path[0])
# Check the working directory
import os
print('cwd==%a' % os.getcwd())
"""

def _make_test_script(script_dir, script_basename, source=test_source):
    to_return = make_script(script_dir, script_basename, source)
    importlib.invalidate_caches()
    return to_return

def _make_test_zip_pkg(zip_dir, zip_basename, pkg_name, script_basename,
                       source=test_source, depth=1):
    to_return = make_zip_pkg(zip_dir, zip_basename, pkg_name, script_basename,
                             source, depth)
    importlib.invalidate_caches()
    return to_return

# There's no easy way to pass the script directory in to get
# -m to work (avoiding that is the whole point of making
# directories and zipfiles executable!)
# So we fake it for testing purposes with a custom launch script
launch_source = """\
import sys, os.path, runpy
sys.path.insert(0, %s)
runpy._run_module_as_main(%r)
"""

def _make_launch_script(script_dir, script_basename, module_name, path=None):
    if path is None:
        path = "os.path.dirname(__file__)"
    else:
        path = repr(path)
    source = launch_source % (path, module_name)
    to_return = make_script(script_dir, script_basename, source)
    importlib.invalidate_caches()
    return to_return

class CmdLineTest(unittest.TestCase):
    def _check_output(self, script_name, exit_code, data,
                             expected_file, expected_argv0,
                             expected_path0, expected_package):
        if verbose > 1:
            print("Output from test script %r:" % script_name)
            print(data)
        self.assertEqual(exit_code, 0)
        printed_file = '__file__==%a' % expected_file
        printed_package = '__package__==%r' % expected_package
        printed_argv0 = 'sys.argv[0]==%a' % expected_argv0
        printed_path0 = 'sys.path[0]==%a' % expected_path0
        printed_cwd = 'cwd==%a' % os.getcwd()
        if verbose > 1:
            print('Expected output:')
            print(printed_file)
            print(printed_package)
            print(printed_argv0)
            print(printed_cwd)
        self.assertIn(printed_file.encode('utf-8'), data)
        self.assertIn(printed_package.encode('utf-8'), data)
        self.assertIn(printed_argv0.encode('utf-8'), data)
        self.assertIn(printed_path0.encode('utf-8'), data)
        self.assertIn(printed_cwd.encode('utf-8'), data)

    def _check_script(self, script_name, expected_file,
                            expected_argv0, expected_path0,
                            expected_package,
                            *cmd_line_switches):
        if not __debug__:
            cmd_line_switches += ('-' + 'O' * sys.flags.optimize,)
        run_args = cmd_line_switches + (script_name,) + tuple(example_args)
        rc, out, err = assert_python_ok(*run_args)
        self._check_output(script_name, rc, out + err, expected_file,
                           expected_argv0, expected_path0, expected_package)

    def _check_import_error(self, script_name, expected_msg,
                            *cmd_line_switches):
        run_args = cmd_line_switches + (script_name,)
        rc, out, err = assert_python_failure(*run_args)
        if verbose > 1:
            print('Output from test script %r:' % script_name)
            print(err)
            print('Expected output: %r' % expected_msg)
        self.assertIn(expected_msg.encode('utf-8'), err)

    def test_basic_script(self):
        with temp_dir() as script_dir:
            script_name = _make_test_script(script_dir, 'script')
            self._check_script(script_name, script_name, script_name,
                               script_dir, None)

    def test_script_compiled(self):
        with temp_dir() as script_dir:
            script_name = _make_test_script(script_dir, 'script')
            py_compile.compile(script_name, doraise=True)
            os.remove(script_name)
            pyc_file = support.make_legacy_pyc(script_name)
            self._check_script(pyc_file, pyc_file,
                               pyc_file, script_dir, None)

    def test_directory(self):
        with temp_dir() as script_dir:
            script_name = _make_test_script(script_dir, '__main__')
            self._check_script(script_dir, script_name, script_dir,
                               script_dir, '')

    def test_directory_compiled(self):
        with temp_dir() as script_dir:
            script_name = _make_test_script(script_dir, '__main__')
            py_compile.compile(script_name, doraise=True)
            os.remove(script_name)
            pyc_file = support.make_legacy_pyc(script_name)
            self._check_script(script_dir, pyc_file, script_dir,
                               script_dir, '')

    def test_directory_error(self):
        with temp_dir() as script_dir:
            msg = "can't find '__main__' module in %r" % script_dir
            self._check_import_error(script_dir, msg)

    def test_zipfile(self):
        with temp_dir() as script_dir:
            script_name = _make_test_script(script_dir, '__main__')
            zip_name, run_name = make_zip_script(script_dir, 'test_zip', script_name)
            self._check_script(zip_name, run_name, zip_name, zip_name, '')

    def test_zipfile_compiled(self):
        with temp_dir() as script_dir:
            script_name = _make_test_script(script_dir, '__main__')
            compiled_name = py_compile.compile(script_name, doraise=True)
            zip_name, run_name = make_zip_script(script_dir, 'test_zip', compiled_name)
            self._check_script(zip_name, run_name, zip_name, zip_name, '')

    def test_zipfile_error(self):
        with temp_dir() as script_dir:
            script_name = _make_test_script(script_dir, 'not_main')
            zip_name, run_name = make_zip_script(script_dir, 'test_zip', script_name)
            msg = "can't find '__main__' module in %r" % zip_name
            self._check_import_error(zip_name, msg)

    def test_module_in_package(self):
        with temp_dir() as script_dir:
            pkg_dir = os.path.join(script_dir, 'test_pkg')
            make_pkg(pkg_dir)
            script_name = _make_test_script(pkg_dir, 'script')
            launch_name = _make_launch_script(script_dir, 'launch', 'test_pkg.script')
            self._check_script(launch_name, script_name, script_name, script_dir, 'test_pkg')

    def test_module_in_package_in_zipfile(self):
        with temp_dir() as script_dir:
            zip_name, run_name = _make_test_zip_pkg(script_dir, 'test_zip', 'test_pkg', 'script')
            launch_name = _make_launch_script(script_dir, 'launch', 'test_pkg.script', zip_name)
            self._check_script(launch_name, run_name, run_name, zip_name, 'test_pkg')

    def test_module_in_subpackage_in_zipfile(self):
        with temp_dir() as script_dir:
            zip_name, run_name = _make_test_zip_pkg(script_dir, 'test_zip', 'test_pkg', 'script', depth=2)
            launch_name = _make_launch_script(script_dir, 'launch', 'test_pkg.test_pkg.script', zip_name)
            self._check_script(launch_name, run_name, run_name, zip_name, 'test_pkg.test_pkg')

    def test_package(self):
        with temp_dir() as script_dir:
            pkg_dir = os.path.join(script_dir, 'test_pkg')
            make_pkg(pkg_dir)
            script_name = _make_test_script(pkg_dir, '__main__')
            launch_name = _make_launch_script(script_dir, 'launch', 'test_pkg')
            self._check_script(launch_name, script_name,
                               script_name, script_dir, 'test_pkg')

    def test_package_compiled(self):
        with temp_dir() as script_dir:
            pkg_dir = os.path.join(script_dir, 'test_pkg')
            make_pkg(pkg_dir)
            script_name = _make_test_script(pkg_dir, '__main__')
            compiled_name = py_compile.compile(script_name, doraise=True)
            os.remove(script_name)
            pyc_file = support.make_legacy_pyc(script_name)
            launch_name = _make_launch_script(script_dir, 'launch', 'test_pkg')
            self._check_script(launch_name, pyc_file,
                               pyc_file, script_dir, 'test_pkg')

    def test_package_error(self):
        with temp_dir() as script_dir:
            pkg_dir = os.path.join(script_dir, 'test_pkg')
            make_pkg(pkg_dir)
            msg = ("'test_pkg' is a package and cannot "
                   "be directly executed")
            launch_name = _make_launch_script(script_dir, 'launch', 'test_pkg')
            self._check_import_error(launch_name, msg)

    def test_package_recursion(self):
        with temp_dir() as script_dir:
            pkg_dir = os.path.join(script_dir, 'test_pkg')
            make_pkg(pkg_dir)
            main_dir = os.path.join(pkg_dir, '__main__')
            make_pkg(main_dir)
            msg = ("Cannot use package as __main__ module; "
                   "'test_pkg' is a package and cannot "
                   "be directly executed")
            launch_name = _make_launch_script(script_dir, 'launch', 'test_pkg')
            self._check_import_error(launch_name, msg)

    def test_issue8202(self):
        # Make sure package __init__ modules see "-m" in sys.argv0 while
        # searching for the module to execute
        with temp_dir() as script_dir:
            with support.temp_cwd(path=script_dir):
                pkg_dir = os.path.join(script_dir, 'test_pkg')
                make_pkg(pkg_dir, "import sys; print('init_argv0==%r' % sys.argv[0])")
                script_name = _make_test_script(pkg_dir, 'script')
                rc, out, err = assert_python_ok('-m', 'test_pkg.script', *example_args)
                if verbose > 1:
                    print(out)
                expected = "init_argv0==%r" % '-m'
                self.assertIn(expected.encode('utf-8'), out)
                self._check_output(script_name, rc, out,
                                   script_name, script_name, '', 'test_pkg')

    def test_issue8202_dash_c_file_ignored(self):
        # Make sure a "-c" file in the current directory
        # does not alter the value of sys.path[0]
        with temp_dir() as script_dir:
            with support.temp_cwd(path=script_dir):
                with open("-c", "w") as f:
                    f.write("data")
                    rc, out, err = assert_python_ok('-c',
                        'import sys; print("sys.path[0]==%r" % sys.path[0])')
                    if verbose > 1:
                        print(out)
                    expected = "sys.path[0]==%r" % ''
                    self.assertIn(expected.encode('utf-8'), out)

    def test_issue8202_dash_m_file_ignored(self):
        # Make sure a "-m" file in the current directory
        # does not alter the value of sys.path[0]
        with temp_dir() as script_dir:
            script_name = _make_test_script(script_dir, 'other')
            with support.temp_cwd(path=script_dir):
                with open("-m", "w") as f:
                    f.write("data")
                    rc, out, err = assert_python_ok('-m', 'other', *example_args)
                    self._check_output(script_name, rc, out,
                                      script_name, script_name, '', '')

<<<<<<< HEAD
    def test_pep_409_verbiage(self):
        # Make sure PEP 409 syntax properly suppresses
        # the context of an exception
        script = textwrap.dedent("""\
            try:
                raise ValueError
            except:
                raise NameError from None
            """)
        with temp_dir() as script_dir:
            script_name = _make_test_script(script_dir, 'script', script)
            exitcode, stdout, stderr = assert_python_failure(script_name)
            text = stderr.decode('ascii').split('\n')
            self.assertEqual(len(text), 4)
            self.assertTrue(text[0].startswith('Traceback'))
            self.assertTrue(text[1].startswith('  File '))
            self.assertTrue(text[3].startswith('NameError'))
=======
    def test_dash_m_error_code_is_one(self):
        # If a module is invoked with the -m command line flag
        # and results in an error that the return code to the
        # shell is '1'
        with temp_dir() as script_dir:
            with support.temp_cwd(path=script_dir):
                pkg_dir = os.path.join(script_dir, 'test_pkg')
                make_pkg(pkg_dir)
                script_name = _make_test_script(pkg_dir, 'other',
                                                "if __name__ == '__main__': raise ValueError")
                rc, out, err = assert_python_failure('-m', 'test_pkg.other', *example_args)
                if verbose > 1:
                    print(out)
                self.assertEqual(rc, 1)
>>>>>>> f01a3379

def test_main():
    support.run_unittest(CmdLineTest)
    support.reap_children()

if __name__ == '__main__':
    test_main()<|MERGE_RESOLUTION|>--- conflicted
+++ resolved
@@ -287,7 +287,21 @@
                     self._check_output(script_name, rc, out,
                                       script_name, script_name, '', '')
 
-<<<<<<< HEAD
+    def test_dash_m_error_code_is_one(self):
+        # If a module is invoked with the -m command line flag
+        # and results in an error that the return code to the
+        # shell is '1'
+        with temp_dir() as script_dir:
+            with support.temp_cwd(path=script_dir):
+                pkg_dir = os.path.join(script_dir, 'test_pkg')
+                make_pkg(pkg_dir)
+                script_name = _make_test_script(pkg_dir, 'other',
+                                                "if __name__ == '__main__': raise ValueError")
+                rc, out, err = assert_python_failure('-m', 'test_pkg.other', *example_args)
+                if verbose > 1:
+                    print(out)
+                self.assertEqual(rc, 1)
+
     def test_pep_409_verbiage(self):
         # Make sure PEP 409 syntax properly suppresses
         # the context of an exception
@@ -305,22 +319,6 @@
             self.assertTrue(text[0].startswith('Traceback'))
             self.assertTrue(text[1].startswith('  File '))
             self.assertTrue(text[3].startswith('NameError'))
-=======
-    def test_dash_m_error_code_is_one(self):
-        # If a module is invoked with the -m command line flag
-        # and results in an error that the return code to the
-        # shell is '1'
-        with temp_dir() as script_dir:
-            with support.temp_cwd(path=script_dir):
-                pkg_dir = os.path.join(script_dir, 'test_pkg')
-                make_pkg(pkg_dir)
-                script_name = _make_test_script(pkg_dir, 'other',
-                                                "if __name__ == '__main__': raise ValueError")
-                rc, out, err = assert_python_failure('-m', 'test_pkg.other', *example_args)
-                if verbose > 1:
-                    print(out)
-                self.assertEqual(rc, 1)
->>>>>>> f01a3379
 
 def test_main():
     support.run_unittest(CmdLineTest)
