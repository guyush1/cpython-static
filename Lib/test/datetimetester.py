--- conflicted
+++ resolved
@@ -663,13 +663,6 @@
         eq(td(milliseconds=0.4/1000), td(0))    # rounds to 0
         eq(td(milliseconds=-0.4/1000), td(0))    # rounds to 0
         eq(td(milliseconds=0.5/1000), td(microseconds=0))
-<<<<<<< HEAD
-        eq(td(milliseconds=-0.5/1000), td(microseconds=0))
-        eq(td(milliseconds=0.6/1000), td(microseconds=1))
-        eq(td(milliseconds=-0.6/1000), td(microseconds=-1))
-        eq(td(seconds=0.5/10**6), td(microseconds=0))
-        eq(td(seconds=-0.5/10**6), td(microseconds=0))
-=======
         eq(td(milliseconds=-0.5/1000), td(microseconds=-0))
         eq(td(milliseconds=0.6/1000), td(microseconds=1))
         eq(td(milliseconds=-0.6/1000), td(microseconds=-1))
@@ -679,7 +672,6 @@
         eq(td(seconds=-0.5/10**6), td(microseconds=-0))
         eq(td(seconds=1/2**7), td(microseconds=7812))
         eq(td(seconds=-1/2**7), td(microseconds=-7812))
->>>>>>> 511491ad
 
         # Rounding due to contributions from more than one field.
         us_per_hour = 3600e6
