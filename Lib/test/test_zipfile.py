--- conflicted
+++ resolved
@@ -533,9 +533,6 @@
         # remove the test file subdirectories
         shutil.rmtree(os.path.join(os.getcwd(), 'ziptest2dir'))
 
-<<<<<<< HEAD
-    def test_writestr_compression_stored(self):
-=======
     def check_file(self, filename, content):
         self.assertTrue(os.path.isfile(filename))
         with open(filename, 'rb') as f:
@@ -610,8 +607,7 @@
 
             os.remove(TESTFN2)
 
-    def test_writestr_compression(self):
->>>>>>> b47acbf4
+    def test_writestr_compression_stored(self):
         zipfp = zipfile.ZipFile(TESTFN2, "w")
         zipfp.writestr("a.txt", "hello world", compress_type=zipfile.ZIP_STORED)
         info = zipfp.getinfo('a.txt')
