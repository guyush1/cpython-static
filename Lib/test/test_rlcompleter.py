--- conflicted
+++ resolved
@@ -64,8 +64,6 @@
                          ['egg.{}('.format(x) for x in dir(str)
                           if x.startswith('s')])
 
-<<<<<<< HEAD
-=======
     def test_complete(self):
         completer = rlcompleter.Completer()
         self.assertEqual(completer.complete('', 0), '\t')
@@ -74,7 +72,5 @@
         self.assertEqual(completer.complete('as', 2), 'assert')
         self.assertEqual(completer.complete('an', 0), 'and')
 
-
->>>>>>> aaf6114b
 if __name__ == '__main__':
     unittest.main()