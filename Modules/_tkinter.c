--- conflicted
+++ resolved
@@ -942,15 +942,10 @@
             return NULL;
         }
         return Tcl_NewByteArrayObj((unsigned char *)PyBytes_AS_STRING(value),
-<<<<<<< HEAD
                                    (int)PyBytes_GET_SIZE(value));
     }
-    else if (PyBool_Check(value))
-=======
-                                   PyBytes_GET_SIZE(value));
 
     if (PyBool_Check(value))
->>>>>>> ea134da9
         return Tcl_NewBooleanObj(PyObject_IsTrue(value));
 
     if (PyLong_CheckExact(value)) {
@@ -986,12 +981,8 @@
 
     if (PyFloat_Check(value))
         return Tcl_NewDoubleObj(PyFloat_AS_DOUBLE(value));
-<<<<<<< HEAD
-    else if (PyTuple_Check(value) || PyList_Check(value)) {
-=======
-
-    if (PyTuple_Check(value)) {
->>>>>>> ea134da9
+
+    if (PyTuple_Check(value) || PyList_Check(value)) {
         Tcl_Obj **argv;
         Py_ssize_t size, i;
 
@@ -1092,7 +1083,6 @@
     return PyBool_FromLong(boolValue);
 }
 
-#ifdef TCL_WIDE_INT_TYPE
 static PyObject*
 fromWideIntObj(PyObject* tkapp, Tcl_Obj *value)
 {
@@ -1109,7 +1099,6 @@
         }
         return NULL;
 }
-#endif
 
 #ifdef HAVE_LIBTOMMAMTH
 static PyObject*
@@ -1182,7 +1171,6 @@
            fall through to wideInt handling. */
     }
 
-#ifdef TCL_WIDE_INT_TYPE
     if (value->typePtr == app->IntType ||
         value->typePtr == app->WideIntType) {
         result = fromWideIntObj(tkapp, value);
@@ -1192,7 +1180,6 @@
         /* If there is an error in the wideInt conversion,
            fall through to bignum handling. */
     }
-#endif
 
 #ifdef HAVE_LIBTOMMAMTH
     if (value->typePtr == app->IntType ||
@@ -1892,12 +1879,8 @@
 Tkapp_GetInt(PyObject *self, PyObject *args)
 {
     char *s;
-#if defined(TCL_WIDE_INT_TYPE) || defined(HAVE_LIBTOMMAMTH)
     Tcl_Obj *value;
     PyObject *result;
-#else
-    int intValue;
-#endif
 
     if (PyTuple_Size(args) == 1) {
         PyObject* o = PyTuple_GetItem(args, 0);
@@ -1909,7 +1892,6 @@
     if (!PyArg_ParseTuple(args, "s:getint", &s))
         return NULL;
     CHECK_STRING_LENGTH(s);
-#if defined(TCL_WIDE_INT_TYPE) || defined(HAVE_LIBTOMMAMTH)
     value = Tcl_NewStringObj(s, -1);
     if (value == NULL)
         return Tkinter_Error(self);
@@ -1927,10 +1909,6 @@
     Tcl_DecrRefCount(value);
     if (result != NULL || PyErr_Occurred())
         return result;
-#else
-    if (Tcl_GetInt(Tkapp_Interp(self), s, &intValue) == TCL_OK)
-        return PyLong_FromLong(intValue);
-#endif
     return Tkinter_Error(self);
 }
 
